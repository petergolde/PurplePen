﻿<?xml version="1.0" encoding="utf-8"?>
<root>
  <!-- 
    Microsoft ResX Schema 
    
    Version 2.0
    
    The primary goals of this format is to allow a simple XML format 
    that is mostly human readable. The generation and parsing of the 
    various data types are done through the TypeConverter classes 
    associated with the data types.
    
    Example:
    
    ... ado.net/XML headers & schema ...
    <resheader name="resmimetype">text/microsoft-resx</resheader>
    <resheader name="version">2.0</resheader>
    <resheader name="reader">System.Resources.ResXResourceReader, System.Windows.Forms, ...</resheader>
    <resheader name="writer">System.Resources.ResXResourceWriter, System.Windows.Forms, ...</resheader>
    <data name="Name1"><value>this is my long string</value><comment>this is a comment</comment></data>
    <data name="Color1" type="System.Drawing.Color, System.Drawing">Blue</data>
    <data name="Bitmap1" mimetype="application/x-microsoft.net.object.binary.base64">
        <value>[base64 mime encoded serialized .NET Framework object]</value>
    </data>
    <data name="Icon1" type="System.Drawing.Icon, System.Drawing" mimetype="application/x-microsoft.net.object.bytearray.base64">
        <value>[base64 mime encoded string representing a byte array form of the .NET Framework object]</value>
        <comment>This is a comment</comment>
    </data>
                
    There are any number of "resheader" rows that contain simple 
    name/value pairs.
    
    Each data row contains a name, and value. The row also contains a 
    type or mimetype. Type corresponds to a .NET class that support 
    text/value conversion through the TypeConverter architecture. 
    Classes that don't support this are serialized and stored with the 
    mimetype set.
    
    The mimetype is used for serialized objects, and tells the 
    ResXResourceReader how to depersist the object. This is currently not 
    extensible. For a given mimetype the value must be set accordingly:
    
    Note - application/x-microsoft.net.object.binary.base64 is the format 
    that the ResXResourceWriter will generate, however the reader can 
    read any of the formats listed below.
    
    mimetype: application/x-microsoft.net.object.binary.base64
    value   : The object must be serialized with 
            : System.Runtime.Serialization.Formatters.Binary.BinaryFormatter
            : and then encoded with base64 encoding.
    
    mimetype: application/x-microsoft.net.object.soap.base64
    value   : The object must be serialized with 
            : System.Runtime.Serialization.Formatters.Soap.SoapFormatter
            : and then encoded with base64 encoding.

    mimetype: application/x-microsoft.net.object.bytearray.base64
    value   : The object must be serialized into a byte array 
            : using a System.ComponentModel.TypeConverter
            : and then encoded with base64 encoding.
    -->
  <xsd:schema id="root" xmlns="" xmlns:xsd="http://www.w3.org/2001/XMLSchema" xmlns:msdata="urn:schemas-microsoft-com:xml-msdata">
    <xsd:import namespace="http://www.w3.org/XML/1998/namespace" />
    <xsd:element name="root" msdata:IsDataSet="true">
      <xsd:complexType>
        <xsd:choice maxOccurs="unbounded">
          <xsd:element name="metadata">
            <xsd:complexType>
              <xsd:sequence>
                <xsd:element name="value" type="xsd:string" minOccurs="0" />
              </xsd:sequence>
              <xsd:attribute name="name" use="required" type="xsd:string" />
              <xsd:attribute name="type" type="xsd:string" />
              <xsd:attribute name="mimetype" type="xsd:string" />
              <xsd:attribute ref="xml:space" />
            </xsd:complexType>
          </xsd:element>
          <xsd:element name="assembly">
            <xsd:complexType>
              <xsd:attribute name="alias" type="xsd:string" />
              <xsd:attribute name="name" type="xsd:string" />
            </xsd:complexType>
          </xsd:element>
          <xsd:element name="data">
            <xsd:complexType>
              <xsd:sequence>
                <xsd:element name="value" type="xsd:string" minOccurs="0" msdata:Ordinal="1" />
                <xsd:element name="comment" type="xsd:string" minOccurs="0" msdata:Ordinal="2" />
              </xsd:sequence>
              <xsd:attribute name="name" type="xsd:string" use="required" msdata:Ordinal="1" />
              <xsd:attribute name="type" type="xsd:string" msdata:Ordinal="3" />
              <xsd:attribute name="mimetype" type="xsd:string" msdata:Ordinal="4" />
              <xsd:attribute ref="xml:space" />
            </xsd:complexType>
          </xsd:element>
          <xsd:element name="resheader">
            <xsd:complexType>
              <xsd:sequence>
                <xsd:element name="value" type="xsd:string" minOccurs="0" msdata:Ordinal="1" />
              </xsd:sequence>
              <xsd:attribute name="name" type="xsd:string" use="required" />
            </xsd:complexType>
          </xsd:element>
        </xsd:choice>
      </xsd:complexType>
    </xsd:element>
  </xsd:schema>
  <resheader name="resmimetype">
    <value>text/microsoft-resx</value>
  </resheader>
  <resheader name="version">
    <value>2.0</value>
  </resheader>
  <resheader name="reader">
    <value>System.Resources.ResXResourceReader, System.Windows.Forms, Version=2.0.0.0, Culture=neutral, PublicKeyToken=b77a5c561934e089</value>
  </resheader>
  <resheader name="writer">
    <value>System.Resources.ResXResourceWriter, System.Windows.Forms, Version=2.0.0.0, Culture=neutral, PublicKeyToken=b77a5c561934e089</value>
  </resheader>
  <data name="CtrlZ" xml:space="preserve">
    <value>Ctrl+Z</value>
  </data>
  <data name="CtrlY" xml:space="preserve">
    <value>Ctrl+Y</value>
  </data>
  <data name="Esc" xml:space="preserve">
    <value>Esc</value>
  </data>
  <data name="AppTitle" xml:space="preserve">
    <value>Purple Pen</value>
  </data>
  <data name="NoSymbol" xml:space="preserve">
    <value>No symbol</value>
  </data>
  <data name="AllControls" xml:space="preserve">
    <value>All controls</value>
  </data>
  <data name="CannotLoadFile" xml:space="preserve">
    <value>Cannot load '{0}' for the following reason:</value>
  </data>
  <data name="CannotSaveFile" xml:space="preserve">
    <value>Cannot save '{0}' for the following reason:</value>
  </data>
  <data name="CannotLoadMapFile" xml:space="preserve">
    <value>Cannot load map file '{0}' for the following reason:</value>
  </data>
  <data name="CannotReadImageFile" xml:space="preserve">
    <value>Cannot read image file '{0}'.</value>
  </data>
  <data name="CannotPrint" xml:space="preserve">
    <value>Cannot print '{0}' for the following reason:</value>
  </data>
  <data name="CannotCreateFile" xml:space="preserve">
    <value>Cannot create '{0}' for the following reason:</value>
  </data>
  <data name="CannotCreateDirectory" xml:space="preserve">
    <value>Cannot create folder '{0}' for the following reason:</value>
  </data>
  <data name="CannotReadMap" xml:space="preserve">
    <value>Cannot read map for the following reason: '{0}' Using Optimize/Repair in OCAD may fix problems.</value>
  </data>
  <data name="CannotCreateOcadFiles" xml:space="preserve">
    <value>Cannot create OCAD files for the following reason:</value>
  </data>
  <data name="SaveChanges" xml:space="preserve">
    <value>Do you want to save the changes you made to '{0}'?</value>
  </data>
  <data name="FileAlreadyExists" xml:space="preserve">
    <value>File '{0}' already exists in the specified folder. Click the "Back" button and choose a new folder or a new event title.</value>
  </data>
  <data name="CodeInUse" xml:space="preserve">
    <value>The control code '{0}' is already used by another control.</value>
  </data>
  <data name="BadScore" xml:space="preserve">
    <value>The points for a control must be an integer 1-999.</value>
  </data>
  <data name="BadClimb" xml:space="preserve">
    <value>The climb for a course must be a number 0-9999, or blank.</value>
  </data>
  <data name="BadLoad" xml:space="preserve">
    <value>The load for a course must be an integer 0-999999, or blank.</value>
  </data>
  <data name="UndoWithShortcut" xml:space="preserve">
    <value>&amp;Undo</value>
  </data>
  <data name="Undo" xml:space="preserve">
    <value>Undo</value>
  </data>
  <data name="RedoWithShortcut" xml:space="preserve">
    <value>&amp;Redo</value>
  </data>
  <data name="Redo" xml:space="preserve">
    <value>Redo</value>
  </data>
  <data name="ClearSelectionWithShortcut" xml:space="preserve">
    <value>&amp;Clear Selection</value>
  </data>
  <data name="CancelOperationWithShortcut" xml:space="preserve">
    <value>Ca&amp;ncel Operation</value>
  </data>
  <data name="CancelOperation" xml:space="preserve">
    <value>Cancel Operation</value>
  </data>
  <data name="EnterScore" xml:space="preserve">
    <value>Enter new score</value>
  </data>
  <data name="EnterCode" xml:space="preserve">
    <value>Enter new code</value>
  </data>
  <data name="EnterDimensions" xml:space="preserve">
    <value>Enter feature size
Use / for height on a slope
Use | for two features</value>
  </data>
  <data name="EnterEventTitle" xml:space="preserve">
    <value>Enter new event title
Use | to separate lines
(affects all courses)</value>
  </data>
  <data name="EnterSecondaryTitle" xml:space="preserve">
    <value>Enter new secondary title
Use | to separate lines</value>
  </data>
  <data name="EnterCourseName" xml:space="preserve">
    <value>Enter new course name</value>
  </data>
  <data name="EnterClimb" xml:space="preserve">
    <value>Enter new climb in meters</value>
  </data>
  <data name="EnterSymbolText" xml:space="preserve">
    <value>Enter new symbol meaning
(affects all courses)</value>
  </data>
  <data name="EnterTextLine" xml:space="preserve">
    <value>Enter new text</value>
  </data>
  <data name="DeleteMultipleControlsFromControlsCollection" xml:space="preserve">
    <value>Controls {0} are no longer used by any course. Do you want to delete these controls from the control collection?</value>
  </data>
  <data name="DeleteControlFromControlsCollection" xml:space="preserve">
    <value>Control {0} is no longer used by any course. Do you want to delete this control from the control collection?</value>
  </data>
  <data name="DeleteControlFromAllControls" xml:space="preserve">
    <value>Control {0} is currently used by the following courses: {1}. Do you want to delete this control anyway?</value>
  </data>
  <data name="CodeBadLength" xml:space="preserve">
    <value>A control code must be one, two, or three letters or digits.</value>
  </data>
  <data name="CodeContainsSpace" xml:space="preserve">
    <value>A control code must not contain a space.</value>
  </data>
  <data name="CodeUnder31" xml:space="preserve">
    <value>A control code should be 31 or higher.</value>
  </data>
  <data name="CodeBeginsWithZero" xml:space="preserve">
    <value>A control code should not begin with zero.</value>
  </data>
  <data name="CodeCouldBeUpsideDown" xml:space="preserve">
    <value>A control code should not look like another number when upside-down.</value>
  </data>
  <data name="DuplicateCode" xml:space="preserve">
    <value>The code "{0}" is used more than once.</value>
  </data>
  <data name="BadScale" xml:space="preserve">
    <value>The print scale must be a number between 100 and 100,000.</value>
  </data>
  <data name="CoursePropertiesTitle" xml:space="preserve">
    <value>Course Properties</value>
  </data>
  <data name="Landscape" xml:space="preserve">
    <value>Landscape</value>
  </data>
  <data name="Portrait" xml:space="preserve">
    <value>Portrait</value>
  </data>
  <data name="PageTooSmall" xml:space="preserve">
    <value>The page size is too small for any descriptions to be printed.</value>
  </data>
  <data name="VersionLabel" xml:space="preserve">
    <value>Version {0}</value>
  </data>
  <data name="NewerVersionAvailable" xml:space="preserve">
    <value>Version {0} of Purple Pen is now available for download. (You are currently running version {1}.)

To download the latest version, visit the Purple Pen web site by selecting "Purple Pen Web Site" in the Help menu.</value>
  </data>
  <data name="HelpFileNotFound" xml:space="preserve">
    <value>Help file '{0}' could not be opened.</value>
  </data>
  <data name="Zoom" xml:space="preserve">
    <value>Zoom</value>
  </data>
  <data name="MissingMapFile" xml:space="preserve">
    <value>The map file "{0}" could not be found.

Most likely, the map file has been moved or deleted, or the Purple Pen file has been moved (possibly to a different computer). The map file must be present every time the Purple Pen event file is loaded. If you send a Purple Pen event file to another person, be sure that person has a copy of the map file also.

After pressing OK, try to find a copy of the map file on your computer.</value>
  </data>
  <data name="NoUnusedControls" xml:space="preserve">
    <value>All controls are used in a course.</value>
  </data>
  <data name="FinishButtonText" xml:space="preserve">
    <value>&amp;Finish</value>
  </data>
  <data name="NextButtonText" xml:space="preserve">
    <value>&amp;Next &gt;</value>
  </data>
  <data name="Control_Code" xml:space="preserve">
    <value>Control {0}</value>
    <comment>{0} is the control code</comment>
  </data>
  <data name="Finish" xml:space="preserve">
    <value>Finish</value>
  </data>
  <data name="Finish_Short" xml:space="preserve">
    <value>F</value>
    <comment>Abbreviation for "Finish"</comment>
  </data>
  <data name="MandCrossing_Long" xml:space="preserve">
    <value>Mandatory crossing point</value>
  </data>
  <data name="MandCrossing_Medium" xml:space="preserve">
    <value>Crossing</value>
  </data>
  <data name="MandCrossing_Short" xml:space="preserve">
    <value>C</value>
    <comment>Abbreviation for "Crossing"</comment>
  </data>
  <data name="Margins_All" xml:space="preserve">
    <value>All: {0}</value>
  </data>
  <data name="Margins_LRTB" xml:space="preserve">
    <value>Left: {0}, Right: {1}, Top: {2}, Bottom: {3}</value>
  </data>
  <data name="Start" xml:space="preserve">
    <value>Start</value>
  </data>
  <data name="Start_Short" xml:space="preserve">
    <value>S</value>
    <comment>Abbreviation for "Start"</comment>
  </data>
  <data name="Version_Alpha" xml:space="preserve">
    <value>Alpha {0}</value>
  </data>
  <data name="Version_Beta" xml:space="preserve">
    <value>Beta {0}</value>
  </data>
  <data name="Version_RC" xml:space="preserve">
    <value>RC {0}</value>
  </data>
  <data name="Plural" xml:space="preserve">
    <value>plural</value>
  </data>
  <data name="Singular" xml:space="preserve">
    <value>singular</value>
  </data>
  <data name="RequireStar" xml:space="preserve">
    <value>The customized text requires a "*" to indicate where the object being modified is placed.</value>
  </data>
  <data name="AppSubtitle" xml:space="preserve">
    <value>course setting for orienteering</value>
  </data>
  <data name="AddTextSpecialExplanation" xml:space="preserve">
    <value>Enter the text you wish to place on the map. After pressing OK, drag the mouse to place the text in the desired location.</value>
  </data>
  <data name="AddTextSpecialTitle" xml:space="preserve">
    <value>Add Text</value>
  </data>
  <data name="ChangeTextSpecialExplanation" xml:space="preserve">
    <value>Enter the new text.</value>
  </data>
  <data name="ChangeTextTitle" xml:space="preserve">
    <value>Change Text</value>
  </data>
  <data name="MapFileChanged" xml:space="preserve">
    <value>Another program has changed the map file "{0}". Purple Pen will now reload the map.</value>
  </data>
  <data name="ChangeDescriptionLanguage" xml:space="preserve">
    <value>The current event has textual control descriptions in {0}. Would you like to change the language of control descriptions to {1}?</value>
  </data>
  <data name="OpenLastEvent" xml:space="preserve">
    <value>Open "{0}"</value>
  </data>
  <data name="ClosePPBeforeLoadingOCAD" xml:space="preserve">
    <value>Purple Pen must be closed before loading the created OCAD files.</value>
  </data>
  <data name="NoCoursesSelected" xml:space="preserve">
    <value>No courses were selected to print.</value>
  </data>
<<<<<<< HEAD
  <data name="MapExchange_Long" xml:space="preserve">
    <value>Map exchange</value>
  </data>
  <data name="MapExchange_Medium" xml:space="preserve">
    <value>Exchange</value>
  </data>
  <data name="MapExchange_Short" xml:space="preserve">
    <value>MX</value>
    <comment>Abbreviation for "Map Exchange"</comment>
  </data>
  <data name="PartN" xml:space="preserve">
    <value>part {0}</value>
=======
  <data name="TranslatedHelpWebSite" xml:space="preserve">
    <value>*** If there exists a web site in the translated language that contains documentation for Purple Pen, enter the URL (including http) as the translation of this item. Otherwise leave it alone.</value>
>>>>>>> e1757f6f
  </data>
</root><|MERGE_RESOLUTION|>--- conflicted
+++ resolved
@@ -1,409 +1,406 @@
-﻿<?xml version="1.0" encoding="utf-8"?>
-<root>
-  <!-- 
-    Microsoft ResX Schema 
-    
-    Version 2.0
-    
-    The primary goals of this format is to allow a simple XML format 
-    that is mostly human readable. The generation and parsing of the 
-    various data types are done through the TypeConverter classes 
-    associated with the data types.
-    
-    Example:
-    
-    ... ado.net/XML headers & schema ...
-    <resheader name="resmimetype">text/microsoft-resx</resheader>
-    <resheader name="version">2.0</resheader>
-    <resheader name="reader">System.Resources.ResXResourceReader, System.Windows.Forms, ...</resheader>
-    <resheader name="writer">System.Resources.ResXResourceWriter, System.Windows.Forms, ...</resheader>
-    <data name="Name1"><value>this is my long string</value><comment>this is a comment</comment></data>
-    <data name="Color1" type="System.Drawing.Color, System.Drawing">Blue</data>
-    <data name="Bitmap1" mimetype="application/x-microsoft.net.object.binary.base64">
-        <value>[base64 mime encoded serialized .NET Framework object]</value>
-    </data>
-    <data name="Icon1" type="System.Drawing.Icon, System.Drawing" mimetype="application/x-microsoft.net.object.bytearray.base64">
-        <value>[base64 mime encoded string representing a byte array form of the .NET Framework object]</value>
-        <comment>This is a comment</comment>
-    </data>
-                
-    There are any number of "resheader" rows that contain simple 
-    name/value pairs.
-    
-    Each data row contains a name, and value. The row also contains a 
-    type or mimetype. Type corresponds to a .NET class that support 
-    text/value conversion through the TypeConverter architecture. 
-    Classes that don't support this are serialized and stored with the 
-    mimetype set.
-    
-    The mimetype is used for serialized objects, and tells the 
-    ResXResourceReader how to depersist the object. This is currently not 
-    extensible. For a given mimetype the value must be set accordingly:
-    
-    Note - application/x-microsoft.net.object.binary.base64 is the format 
-    that the ResXResourceWriter will generate, however the reader can 
-    read any of the formats listed below.
-    
-    mimetype: application/x-microsoft.net.object.binary.base64
-    value   : The object must be serialized with 
-            : System.Runtime.Serialization.Formatters.Binary.BinaryFormatter
-            : and then encoded with base64 encoding.
-    
-    mimetype: application/x-microsoft.net.object.soap.base64
-    value   : The object must be serialized with 
-            : System.Runtime.Serialization.Formatters.Soap.SoapFormatter
-            : and then encoded with base64 encoding.
-
-    mimetype: application/x-microsoft.net.object.bytearray.base64
-    value   : The object must be serialized into a byte array 
-            : using a System.ComponentModel.TypeConverter
-            : and then encoded with base64 encoding.
-    -->
-  <xsd:schema id="root" xmlns="" xmlns:xsd="http://www.w3.org/2001/XMLSchema" xmlns:msdata="urn:schemas-microsoft-com:xml-msdata">
-    <xsd:import namespace="http://www.w3.org/XML/1998/namespace" />
-    <xsd:element name="root" msdata:IsDataSet="true">
-      <xsd:complexType>
-        <xsd:choice maxOccurs="unbounded">
-          <xsd:element name="metadata">
-            <xsd:complexType>
-              <xsd:sequence>
-                <xsd:element name="value" type="xsd:string" minOccurs="0" />
-              </xsd:sequence>
-              <xsd:attribute name="name" use="required" type="xsd:string" />
-              <xsd:attribute name="type" type="xsd:string" />
-              <xsd:attribute name="mimetype" type="xsd:string" />
-              <xsd:attribute ref="xml:space" />
-            </xsd:complexType>
-          </xsd:element>
-          <xsd:element name="assembly">
-            <xsd:complexType>
-              <xsd:attribute name="alias" type="xsd:string" />
-              <xsd:attribute name="name" type="xsd:string" />
-            </xsd:complexType>
-          </xsd:element>
-          <xsd:element name="data">
-            <xsd:complexType>
-              <xsd:sequence>
-                <xsd:element name="value" type="xsd:string" minOccurs="0" msdata:Ordinal="1" />
-                <xsd:element name="comment" type="xsd:string" minOccurs="0" msdata:Ordinal="2" />
-              </xsd:sequence>
-              <xsd:attribute name="name" type="xsd:string" use="required" msdata:Ordinal="1" />
-              <xsd:attribute name="type" type="xsd:string" msdata:Ordinal="3" />
-              <xsd:attribute name="mimetype" type="xsd:string" msdata:Ordinal="4" />
-              <xsd:attribute ref="xml:space" />
-            </xsd:complexType>
-          </xsd:element>
-          <xsd:element name="resheader">
-            <xsd:complexType>
-              <xsd:sequence>
-                <xsd:element name="value" type="xsd:string" minOccurs="0" msdata:Ordinal="1" />
-              </xsd:sequence>
-              <xsd:attribute name="name" type="xsd:string" use="required" />
-            </xsd:complexType>
-          </xsd:element>
-        </xsd:choice>
-      </xsd:complexType>
-    </xsd:element>
-  </xsd:schema>
-  <resheader name="resmimetype">
-    <value>text/microsoft-resx</value>
-  </resheader>
-  <resheader name="version">
-    <value>2.0</value>
-  </resheader>
-  <resheader name="reader">
-    <value>System.Resources.ResXResourceReader, System.Windows.Forms, Version=2.0.0.0, Culture=neutral, PublicKeyToken=b77a5c561934e089</value>
-  </resheader>
-  <resheader name="writer">
-    <value>System.Resources.ResXResourceWriter, System.Windows.Forms, Version=2.0.0.0, Culture=neutral, PublicKeyToken=b77a5c561934e089</value>
-  </resheader>
-  <data name="CtrlZ" xml:space="preserve">
-    <value>Ctrl+Z</value>
-  </data>
-  <data name="CtrlY" xml:space="preserve">
-    <value>Ctrl+Y</value>
-  </data>
-  <data name="Esc" xml:space="preserve">
-    <value>Esc</value>
-  </data>
-  <data name="AppTitle" xml:space="preserve">
-    <value>Purple Pen</value>
-  </data>
-  <data name="NoSymbol" xml:space="preserve">
-    <value>No symbol</value>
-  </data>
-  <data name="AllControls" xml:space="preserve">
-    <value>All controls</value>
-  </data>
-  <data name="CannotLoadFile" xml:space="preserve">
-    <value>Cannot load '{0}' for the following reason:</value>
-  </data>
-  <data name="CannotSaveFile" xml:space="preserve">
-    <value>Cannot save '{0}' for the following reason:</value>
-  </data>
-  <data name="CannotLoadMapFile" xml:space="preserve">
-    <value>Cannot load map file '{0}' for the following reason:</value>
-  </data>
-  <data name="CannotReadImageFile" xml:space="preserve">
-    <value>Cannot read image file '{0}'.</value>
-  </data>
-  <data name="CannotPrint" xml:space="preserve">
-    <value>Cannot print '{0}' for the following reason:</value>
-  </data>
-  <data name="CannotCreateFile" xml:space="preserve">
-    <value>Cannot create '{0}' for the following reason:</value>
-  </data>
-  <data name="CannotCreateDirectory" xml:space="preserve">
-    <value>Cannot create folder '{0}' for the following reason:</value>
-  </data>
-  <data name="CannotReadMap" xml:space="preserve">
-    <value>Cannot read map for the following reason: '{0}' Using Optimize/Repair in OCAD may fix problems.</value>
-  </data>
-  <data name="CannotCreateOcadFiles" xml:space="preserve">
-    <value>Cannot create OCAD files for the following reason:</value>
-  </data>
-  <data name="SaveChanges" xml:space="preserve">
-    <value>Do you want to save the changes you made to '{0}'?</value>
-  </data>
-  <data name="FileAlreadyExists" xml:space="preserve">
-    <value>File '{0}' already exists in the specified folder. Click the "Back" button and choose a new folder or a new event title.</value>
-  </data>
-  <data name="CodeInUse" xml:space="preserve">
-    <value>The control code '{0}' is already used by another control.</value>
-  </data>
-  <data name="BadScore" xml:space="preserve">
-    <value>The points for a control must be an integer 1-999.</value>
-  </data>
-  <data name="BadClimb" xml:space="preserve">
-    <value>The climb for a course must be a number 0-9999, or blank.</value>
-  </data>
-  <data name="BadLoad" xml:space="preserve">
-    <value>The load for a course must be an integer 0-999999, or blank.</value>
-  </data>
-  <data name="UndoWithShortcut" xml:space="preserve">
-    <value>&amp;Undo</value>
-  </data>
-  <data name="Undo" xml:space="preserve">
-    <value>Undo</value>
-  </data>
-  <data name="RedoWithShortcut" xml:space="preserve">
-    <value>&amp;Redo</value>
-  </data>
-  <data name="Redo" xml:space="preserve">
-    <value>Redo</value>
-  </data>
-  <data name="ClearSelectionWithShortcut" xml:space="preserve">
-    <value>&amp;Clear Selection</value>
-  </data>
-  <data name="CancelOperationWithShortcut" xml:space="preserve">
-    <value>Ca&amp;ncel Operation</value>
-  </data>
-  <data name="CancelOperation" xml:space="preserve">
-    <value>Cancel Operation</value>
-  </data>
-  <data name="EnterScore" xml:space="preserve">
-    <value>Enter new score</value>
-  </data>
-  <data name="EnterCode" xml:space="preserve">
-    <value>Enter new code</value>
-  </data>
-  <data name="EnterDimensions" xml:space="preserve">
-    <value>Enter feature size
-Use / for height on a slope
-Use | for two features</value>
-  </data>
-  <data name="EnterEventTitle" xml:space="preserve">
-    <value>Enter new event title
-Use | to separate lines
-(affects all courses)</value>
-  </data>
-  <data name="EnterSecondaryTitle" xml:space="preserve">
-    <value>Enter new secondary title
-Use | to separate lines</value>
-  </data>
-  <data name="EnterCourseName" xml:space="preserve">
-    <value>Enter new course name</value>
-  </data>
-  <data name="EnterClimb" xml:space="preserve">
-    <value>Enter new climb in meters</value>
-  </data>
-  <data name="EnterSymbolText" xml:space="preserve">
-    <value>Enter new symbol meaning
-(affects all courses)</value>
-  </data>
-  <data name="EnterTextLine" xml:space="preserve">
-    <value>Enter new text</value>
-  </data>
-  <data name="DeleteMultipleControlsFromControlsCollection" xml:space="preserve">
-    <value>Controls {0} are no longer used by any course. Do you want to delete these controls from the control collection?</value>
-  </data>
-  <data name="DeleteControlFromControlsCollection" xml:space="preserve">
-    <value>Control {0} is no longer used by any course. Do you want to delete this control from the control collection?</value>
-  </data>
-  <data name="DeleteControlFromAllControls" xml:space="preserve">
-    <value>Control {0} is currently used by the following courses: {1}. Do you want to delete this control anyway?</value>
-  </data>
-  <data name="CodeBadLength" xml:space="preserve">
-    <value>A control code must be one, two, or three letters or digits.</value>
-  </data>
-  <data name="CodeContainsSpace" xml:space="preserve">
-    <value>A control code must not contain a space.</value>
-  </data>
-  <data name="CodeUnder31" xml:space="preserve">
-    <value>A control code should be 31 or higher.</value>
-  </data>
-  <data name="CodeBeginsWithZero" xml:space="preserve">
-    <value>A control code should not begin with zero.</value>
-  </data>
-  <data name="CodeCouldBeUpsideDown" xml:space="preserve">
-    <value>A control code should not look like another number when upside-down.</value>
-  </data>
-  <data name="DuplicateCode" xml:space="preserve">
-    <value>The code "{0}" is used more than once.</value>
-  </data>
-  <data name="BadScale" xml:space="preserve">
-    <value>The print scale must be a number between 100 and 100,000.</value>
-  </data>
-  <data name="CoursePropertiesTitle" xml:space="preserve">
-    <value>Course Properties</value>
-  </data>
-  <data name="Landscape" xml:space="preserve">
-    <value>Landscape</value>
-  </data>
-  <data name="Portrait" xml:space="preserve">
-    <value>Portrait</value>
-  </data>
-  <data name="PageTooSmall" xml:space="preserve">
-    <value>The page size is too small for any descriptions to be printed.</value>
-  </data>
-  <data name="VersionLabel" xml:space="preserve">
-    <value>Version {0}</value>
-  </data>
-  <data name="NewerVersionAvailable" xml:space="preserve">
-    <value>Version {0} of Purple Pen is now available for download. (You are currently running version {1}.)
-
-To download the latest version, visit the Purple Pen web site by selecting "Purple Pen Web Site" in the Help menu.</value>
-  </data>
-  <data name="HelpFileNotFound" xml:space="preserve">
-    <value>Help file '{0}' could not be opened.</value>
-  </data>
-  <data name="Zoom" xml:space="preserve">
-    <value>Zoom</value>
-  </data>
-  <data name="MissingMapFile" xml:space="preserve">
-    <value>The map file "{0}" could not be found.
-
-Most likely, the map file has been moved or deleted, or the Purple Pen file has been moved (possibly to a different computer). The map file must be present every time the Purple Pen event file is loaded. If you send a Purple Pen event file to another person, be sure that person has a copy of the map file also.
-
-After pressing OK, try to find a copy of the map file on your computer.</value>
-  </data>
-  <data name="NoUnusedControls" xml:space="preserve">
-    <value>All controls are used in a course.</value>
-  </data>
-  <data name="FinishButtonText" xml:space="preserve">
-    <value>&amp;Finish</value>
-  </data>
-  <data name="NextButtonText" xml:space="preserve">
-    <value>&amp;Next &gt;</value>
-  </data>
-  <data name="Control_Code" xml:space="preserve">
-    <value>Control {0}</value>
-    <comment>{0} is the control code</comment>
-  </data>
-  <data name="Finish" xml:space="preserve">
-    <value>Finish</value>
-  </data>
-  <data name="Finish_Short" xml:space="preserve">
-    <value>F</value>
-    <comment>Abbreviation for "Finish"</comment>
-  </data>
-  <data name="MandCrossing_Long" xml:space="preserve">
-    <value>Mandatory crossing point</value>
-  </data>
-  <data name="MandCrossing_Medium" xml:space="preserve">
-    <value>Crossing</value>
-  </data>
-  <data name="MandCrossing_Short" xml:space="preserve">
-    <value>C</value>
-    <comment>Abbreviation for "Crossing"</comment>
-  </data>
-  <data name="Margins_All" xml:space="preserve">
-    <value>All: {0}</value>
-  </data>
-  <data name="Margins_LRTB" xml:space="preserve">
-    <value>Left: {0}, Right: {1}, Top: {2}, Bottom: {3}</value>
-  </data>
-  <data name="Start" xml:space="preserve">
-    <value>Start</value>
-  </data>
-  <data name="Start_Short" xml:space="preserve">
-    <value>S</value>
-    <comment>Abbreviation for "Start"</comment>
-  </data>
-  <data name="Version_Alpha" xml:space="preserve">
-    <value>Alpha {0}</value>
-  </data>
-  <data name="Version_Beta" xml:space="preserve">
-    <value>Beta {0}</value>
-  </data>
-  <data name="Version_RC" xml:space="preserve">
-    <value>RC {0}</value>
-  </data>
-  <data name="Plural" xml:space="preserve">
-    <value>plural</value>
-  </data>
-  <data name="Singular" xml:space="preserve">
-    <value>singular</value>
-  </data>
-  <data name="RequireStar" xml:space="preserve">
-    <value>The customized text requires a "*" to indicate where the object being modified is placed.</value>
-  </data>
-  <data name="AppSubtitle" xml:space="preserve">
-    <value>course setting for orienteering</value>
-  </data>
-  <data name="AddTextSpecialExplanation" xml:space="preserve">
-    <value>Enter the text you wish to place on the map. After pressing OK, drag the mouse to place the text in the desired location.</value>
-  </data>
-  <data name="AddTextSpecialTitle" xml:space="preserve">
-    <value>Add Text</value>
-  </data>
-  <data name="ChangeTextSpecialExplanation" xml:space="preserve">
-    <value>Enter the new text.</value>
-  </data>
-  <data name="ChangeTextTitle" xml:space="preserve">
-    <value>Change Text</value>
-  </data>
-  <data name="MapFileChanged" xml:space="preserve">
-    <value>Another program has changed the map file "{0}". Purple Pen will now reload the map.</value>
-  </data>
-  <data name="ChangeDescriptionLanguage" xml:space="preserve">
-    <value>The current event has textual control descriptions in {0}. Would you like to change the language of control descriptions to {1}?</value>
-  </data>
-  <data name="OpenLastEvent" xml:space="preserve">
-    <value>Open "{0}"</value>
-  </data>
-  <data name="ClosePPBeforeLoadingOCAD" xml:space="preserve">
-    <value>Purple Pen must be closed before loading the created OCAD files.</value>
-  </data>
-  <data name="NoCoursesSelected" xml:space="preserve">
-    <value>No courses were selected to print.</value>
-  </data>
-<<<<<<< HEAD
-  <data name="MapExchange_Long" xml:space="preserve">
-    <value>Map exchange</value>
-  </data>
-  <data name="MapExchange_Medium" xml:space="preserve">
-    <value>Exchange</value>
-  </data>
-  <data name="MapExchange_Short" xml:space="preserve">
-    <value>MX</value>
-    <comment>Abbreviation for "Map Exchange"</comment>
-  </data>
-  <data name="PartN" xml:space="preserve">
-    <value>part {0}</value>
-=======
-  <data name="TranslatedHelpWebSite" xml:space="preserve">
-    <value>*** If there exists a web site in the translated language that contains documentation for Purple Pen, enter the URL (including http) as the translation of this item. Otherwise leave it alone.</value>
->>>>>>> e1757f6f
-  </data>
+﻿<?xml version="1.0" encoding="utf-8"?>
+<root>
+  <!-- 
+    Microsoft ResX Schema 
+    
+    Version 2.0
+    
+    The primary goals of this format is to allow a simple XML format 
+    that is mostly human readable. The generation and parsing of the 
+    various data types are done through the TypeConverter classes 
+    associated with the data types.
+    
+    Example:
+    
+    ... ado.net/XML headers & schema ...
+    <resheader name="resmimetype">text/microsoft-resx</resheader>
+    <resheader name="version">2.0</resheader>
+    <resheader name="reader">System.Resources.ResXResourceReader, System.Windows.Forms, ...</resheader>
+    <resheader name="writer">System.Resources.ResXResourceWriter, System.Windows.Forms, ...</resheader>
+    <data name="Name1"><value>this is my long string</value><comment>this is a comment</comment></data>
+    <data name="Color1" type="System.Drawing.Color, System.Drawing">Blue</data>
+    <data name="Bitmap1" mimetype="application/x-microsoft.net.object.binary.base64">
+        <value>[base64 mime encoded serialized .NET Framework object]</value>
+    </data>
+    <data name="Icon1" type="System.Drawing.Icon, System.Drawing" mimetype="application/x-microsoft.net.object.bytearray.base64">
+        <value>[base64 mime encoded string representing a byte array form of the .NET Framework object]</value>
+        <comment>This is a comment</comment>
+    </data>
+                
+    There are any number of "resheader" rows that contain simple 
+    name/value pairs.
+    
+    Each data row contains a name, and value. The row also contains a 
+    type or mimetype. Type corresponds to a .NET class that support 
+    text/value conversion through the TypeConverter architecture. 
+    Classes that don't support this are serialized and stored with the 
+    mimetype set.
+    
+    The mimetype is used for serialized objects, and tells the 
+    ResXResourceReader how to depersist the object. This is currently not 
+    extensible. For a given mimetype the value must be set accordingly:
+    
+    Note - application/x-microsoft.net.object.binary.base64 is the format 
+    that the ResXResourceWriter will generate, however the reader can 
+    read any of the formats listed below.
+    
+    mimetype: application/x-microsoft.net.object.binary.base64
+    value   : The object must be serialized with 
+            : System.Runtime.Serialization.Formatters.Binary.BinaryFormatter
+            : and then encoded with base64 encoding.
+    
+    mimetype: application/x-microsoft.net.object.soap.base64
+    value   : The object must be serialized with 
+            : System.Runtime.Serialization.Formatters.Soap.SoapFormatter
+            : and then encoded with base64 encoding.
+
+    mimetype: application/x-microsoft.net.object.bytearray.base64
+    value   : The object must be serialized into a byte array 
+            : using a System.ComponentModel.TypeConverter
+            : and then encoded with base64 encoding.
+    -->
+  <xsd:schema id="root" xmlns="" xmlns:xsd="http://www.w3.org/2001/XMLSchema" xmlns:msdata="urn:schemas-microsoft-com:xml-msdata">
+    <xsd:import namespace="http://www.w3.org/XML/1998/namespace" />
+    <xsd:element name="root" msdata:IsDataSet="true">
+      <xsd:complexType>
+        <xsd:choice maxOccurs="unbounded">
+          <xsd:element name="metadata">
+            <xsd:complexType>
+              <xsd:sequence>
+                <xsd:element name="value" type="xsd:string" minOccurs="0" />
+              </xsd:sequence>
+              <xsd:attribute name="name" use="required" type="xsd:string" />
+              <xsd:attribute name="type" type="xsd:string" />
+              <xsd:attribute name="mimetype" type="xsd:string" />
+              <xsd:attribute ref="xml:space" />
+            </xsd:complexType>
+          </xsd:element>
+          <xsd:element name="assembly">
+            <xsd:complexType>
+              <xsd:attribute name="alias" type="xsd:string" />
+              <xsd:attribute name="name" type="xsd:string" />
+            </xsd:complexType>
+          </xsd:element>
+          <xsd:element name="data">
+            <xsd:complexType>
+              <xsd:sequence>
+                <xsd:element name="value" type="xsd:string" minOccurs="0" msdata:Ordinal="1" />
+                <xsd:element name="comment" type="xsd:string" minOccurs="0" msdata:Ordinal="2" />
+              </xsd:sequence>
+              <xsd:attribute name="name" type="xsd:string" use="required" msdata:Ordinal="1" />
+              <xsd:attribute name="type" type="xsd:string" msdata:Ordinal="3" />
+              <xsd:attribute name="mimetype" type="xsd:string" msdata:Ordinal="4" />
+              <xsd:attribute ref="xml:space" />
+            </xsd:complexType>
+          </xsd:element>
+          <xsd:element name="resheader">
+            <xsd:complexType>
+              <xsd:sequence>
+                <xsd:element name="value" type="xsd:string" minOccurs="0" msdata:Ordinal="1" />
+              </xsd:sequence>
+              <xsd:attribute name="name" type="xsd:string" use="required" />
+            </xsd:complexType>
+          </xsd:element>
+        </xsd:choice>
+      </xsd:complexType>
+    </xsd:element>
+  </xsd:schema>
+  <resheader name="resmimetype">
+    <value>text/microsoft-resx</value>
+  </resheader>
+  <resheader name="version">
+    <value>2.0</value>
+  </resheader>
+  <resheader name="reader">
+    <value>System.Resources.ResXResourceReader, System.Windows.Forms, Version=2.0.0.0, Culture=neutral, PublicKeyToken=b77a5c561934e089</value>
+  </resheader>
+  <resheader name="writer">
+    <value>System.Resources.ResXResourceWriter, System.Windows.Forms, Version=2.0.0.0, Culture=neutral, PublicKeyToken=b77a5c561934e089</value>
+  </resheader>
+  <data name="CtrlZ" xml:space="preserve">
+    <value>Ctrl+Z</value>
+  </data>
+  <data name="CtrlY" xml:space="preserve">
+    <value>Ctrl+Y</value>
+  </data>
+  <data name="Esc" xml:space="preserve">
+    <value>Esc</value>
+  </data>
+  <data name="AppTitle" xml:space="preserve">
+    <value>Purple Pen</value>
+  </data>
+  <data name="NoSymbol" xml:space="preserve">
+    <value>No symbol</value>
+  </data>
+  <data name="AllControls" xml:space="preserve">
+    <value>All controls</value>
+  </data>
+  <data name="CannotLoadFile" xml:space="preserve">
+    <value>Cannot load '{0}' for the following reason:</value>
+  </data>
+  <data name="CannotSaveFile" xml:space="preserve">
+    <value>Cannot save '{0}' for the following reason:</value>
+  </data>
+  <data name="CannotLoadMapFile" xml:space="preserve">
+    <value>Cannot load map file '{0}' for the following reason:</value>
+  </data>
+  <data name="CannotReadImageFile" xml:space="preserve">
+    <value>Cannot read image file '{0}'.</value>
+  </data>
+  <data name="CannotPrint" xml:space="preserve">
+    <value>Cannot print '{0}' for the following reason:</value>
+  </data>
+  <data name="CannotCreateFile" xml:space="preserve">
+    <value>Cannot create '{0}' for the following reason:</value>
+  </data>
+  <data name="CannotCreateDirectory" xml:space="preserve">
+    <value>Cannot create folder '{0}' for the following reason:</value>
+  </data>
+  <data name="CannotReadMap" xml:space="preserve">
+    <value>Cannot read map for the following reason: '{0}' Using Optimize/Repair in OCAD may fix problems.</value>
+  </data>
+  <data name="CannotCreateOcadFiles" xml:space="preserve">
+    <value>Cannot create OCAD files for the following reason:</value>
+  </data>
+  <data name="SaveChanges" xml:space="preserve">
+    <value>Do you want to save the changes you made to '{0}'?</value>
+  </data>
+  <data name="FileAlreadyExists" xml:space="preserve">
+    <value>File '{0}' already exists in the specified folder. Click the "Back" button and choose a new folder or a new event title.</value>
+  </data>
+  <data name="CodeInUse" xml:space="preserve">
+    <value>The control code '{0}' is already used by another control.</value>
+  </data>
+  <data name="BadScore" xml:space="preserve">
+    <value>The points for a control must be an integer 1-999.</value>
+  </data>
+  <data name="BadClimb" xml:space="preserve">
+    <value>The climb for a course must be a number 0-9999, or blank.</value>
+  </data>
+  <data name="BadLoad" xml:space="preserve">
+    <value>The load for a course must be an integer 0-999999, or blank.</value>
+  </data>
+  <data name="UndoWithShortcut" xml:space="preserve">
+    <value>&amp;Undo</value>
+  </data>
+  <data name="Undo" xml:space="preserve">
+    <value>Undo</value>
+  </data>
+  <data name="RedoWithShortcut" xml:space="preserve">
+    <value>&amp;Redo</value>
+  </data>
+  <data name="Redo" xml:space="preserve">
+    <value>Redo</value>
+  </data>
+  <data name="ClearSelectionWithShortcut" xml:space="preserve">
+    <value>&amp;Clear Selection</value>
+  </data>
+  <data name="CancelOperationWithShortcut" xml:space="preserve">
+    <value>Ca&amp;ncel Operation</value>
+  </data>
+  <data name="CancelOperation" xml:space="preserve">
+    <value>Cancel Operation</value>
+  </data>
+  <data name="EnterScore" xml:space="preserve">
+    <value>Enter new score</value>
+  </data>
+  <data name="EnterCode" xml:space="preserve">
+    <value>Enter new code</value>
+  </data>
+  <data name="EnterDimensions" xml:space="preserve">
+    <value>Enter feature size
+Use / for height on a slope
+Use | for two features</value>
+  </data>
+  <data name="EnterEventTitle" xml:space="preserve">
+    <value>Enter new event title
+Use | to separate lines
+(affects all courses)</value>
+  </data>
+  <data name="EnterSecondaryTitle" xml:space="preserve">
+    <value>Enter new secondary title
+Use | to separate lines</value>
+  </data>
+  <data name="EnterCourseName" xml:space="preserve">
+    <value>Enter new course name</value>
+  </data>
+  <data name="EnterClimb" xml:space="preserve">
+    <value>Enter new climb in meters</value>
+  </data>
+  <data name="EnterSymbolText" xml:space="preserve">
+    <value>Enter new symbol meaning
+(affects all courses)</value>
+  </data>
+  <data name="EnterTextLine" xml:space="preserve">
+    <value>Enter new text</value>
+  </data>
+  <data name="DeleteMultipleControlsFromControlsCollection" xml:space="preserve">
+    <value>Controls {0} are no longer used by any course. Do you want to delete these controls from the control collection?</value>
+  </data>
+  <data name="DeleteControlFromControlsCollection" xml:space="preserve">
+    <value>Control {0} is no longer used by any course. Do you want to delete this control from the control collection?</value>
+  </data>
+  <data name="DeleteControlFromAllControls" xml:space="preserve">
+    <value>Control {0} is currently used by the following courses: {1}. Do you want to delete this control anyway?</value>
+  </data>
+  <data name="CodeBadLength" xml:space="preserve">
+    <value>A control code must be one, two, or three letters or digits.</value>
+  </data>
+  <data name="CodeContainsSpace" xml:space="preserve">
+    <value>A control code must not contain a space.</value>
+  </data>
+  <data name="CodeUnder31" xml:space="preserve">
+    <value>A control code should be 31 or higher.</value>
+  </data>
+  <data name="CodeBeginsWithZero" xml:space="preserve">
+    <value>A control code should not begin with zero.</value>
+  </data>
+  <data name="CodeCouldBeUpsideDown" xml:space="preserve">
+    <value>A control code should not look like another number when upside-down.</value>
+  </data>
+  <data name="DuplicateCode" xml:space="preserve">
+    <value>The code "{0}" is used more than once.</value>
+  </data>
+  <data name="BadScale" xml:space="preserve">
+    <value>The print scale must be a number between 100 and 100,000.</value>
+  </data>
+  <data name="CoursePropertiesTitle" xml:space="preserve">
+    <value>Course Properties</value>
+  </data>
+  <data name="Landscape" xml:space="preserve">
+    <value>Landscape</value>
+  </data>
+  <data name="Portrait" xml:space="preserve">
+    <value>Portrait</value>
+  </data>
+  <data name="PageTooSmall" xml:space="preserve">
+    <value>The page size is too small for any descriptions to be printed.</value>
+  </data>
+  <data name="VersionLabel" xml:space="preserve">
+    <value>Version {0}</value>
+  </data>
+  <data name="NewerVersionAvailable" xml:space="preserve">
+    <value>Version {0} of Purple Pen is now available for download. (You are currently running version {1}.)
+
+To download the latest version, visit the Purple Pen web site by selecting "Purple Pen Web Site" in the Help menu.</value>
+  </data>
+  <data name="HelpFileNotFound" xml:space="preserve">
+    <value>Help file '{0}' could not be opened.</value>
+  </data>
+  <data name="Zoom" xml:space="preserve">
+    <value>Zoom</value>
+  </data>
+  <data name="MissingMapFile" xml:space="preserve">
+    <value>The map file "{0}" could not be found.
+
+Most likely, the map file has been moved or deleted, or the Purple Pen file has been moved (possibly to a different computer). The map file must be present every time the Purple Pen event file is loaded. If you send a Purple Pen event file to another person, be sure that person has a copy of the map file also.
+
+After pressing OK, try to find a copy of the map file on your computer.</value>
+  </data>
+  <data name="NoUnusedControls" xml:space="preserve">
+    <value>All controls are used in a course.</value>
+  </data>
+  <data name="FinishButtonText" xml:space="preserve">
+    <value>&amp;Finish</value>
+  </data>
+  <data name="NextButtonText" xml:space="preserve">
+    <value>&amp;Next &gt;</value>
+  </data>
+  <data name="Control_Code" xml:space="preserve">
+    <value>Control {0}</value>
+    <comment>{0} is the control code</comment>
+  </data>
+  <data name="Finish" xml:space="preserve">
+    <value>Finish</value>
+  </data>
+  <data name="Finish_Short" xml:space="preserve">
+    <value>F</value>
+    <comment>Abbreviation for "Finish"</comment>
+  </data>
+  <data name="MandCrossing_Long" xml:space="preserve">
+    <value>Mandatory crossing point</value>
+  </data>
+  <data name="MandCrossing_Medium" xml:space="preserve">
+    <value>Crossing</value>
+  </data>
+  <data name="MandCrossing_Short" xml:space="preserve">
+    <value>C</value>
+    <comment>Abbreviation for "Crossing"</comment>
+  </data>
+  <data name="Margins_All" xml:space="preserve">
+    <value>All: {0}</value>
+  </data>
+  <data name="Margins_LRTB" xml:space="preserve">
+    <value>Left: {0}, Right: {1}, Top: {2}, Bottom: {3}</value>
+  </data>
+  <data name="Start" xml:space="preserve">
+    <value>Start</value>
+  </data>
+  <data name="Start_Short" xml:space="preserve">
+    <value>S</value>
+    <comment>Abbreviation for "Start"</comment>
+  </data>
+  <data name="Version_Alpha" xml:space="preserve">
+    <value>Alpha {0}</value>
+  </data>
+  <data name="Version_Beta" xml:space="preserve">
+    <value>Beta {0}</value>
+  </data>
+  <data name="Version_RC" xml:space="preserve">
+    <value>RC {0}</value>
+  </data>
+  <data name="Plural" xml:space="preserve">
+    <value>plural</value>
+  </data>
+  <data name="Singular" xml:space="preserve">
+    <value>singular</value>
+  </data>
+  <data name="RequireStar" xml:space="preserve">
+    <value>The customized text requires a "*" to indicate where the object being modified is placed.</value>
+  </data>
+  <data name="AppSubtitle" xml:space="preserve">
+    <value>course setting for orienteering</value>
+  </data>
+  <data name="AddTextSpecialExplanation" xml:space="preserve">
+    <value>Enter the text you wish to place on the map. After pressing OK, drag the mouse to place the text in the desired location.</value>
+  </data>
+  <data name="AddTextSpecialTitle" xml:space="preserve">
+    <value>Add Text</value>
+  </data>
+  <data name="ChangeTextSpecialExplanation" xml:space="preserve">
+    <value>Enter the new text.</value>
+  </data>
+  <data name="ChangeTextTitle" xml:space="preserve">
+    <value>Change Text</value>
+  </data>
+  <data name="MapFileChanged" xml:space="preserve">
+    <value>Another program has changed the map file "{0}". Purple Pen will now reload the map.</value>
+  </data>
+  <data name="ChangeDescriptionLanguage" xml:space="preserve">
+    <value>The current event has textual control descriptions in {0}. Would you like to change the language of control descriptions to {1}?</value>
+  </data>
+  <data name="OpenLastEvent" xml:space="preserve">
+    <value>Open "{0}"</value>
+  </data>
+  <data name="ClosePPBeforeLoadingOCAD" xml:space="preserve">
+    <value>Purple Pen must be closed before loading the created OCAD files.</value>
+  </data>
+  <data name="NoCoursesSelected" xml:space="preserve">
+    <value>No courses were selected to print.</value>
+  </data>
+  <data name="TranslatedHelpWebSite" xml:space="preserve">
+    <value>*** If there exists a web site in the translated language that contains documentation for Purple Pen, enter the URL (including http) as the translation of this item. Otherwise leave it alone.</value>
+  <data name="MapExchange_Long" xml:space="preserve">
+    <value>Map exchange</value>
+  </data>
+  <data name="MapExchange_Medium" xml:space="preserve">
+    <value>Exchange</value>
+  </data>
+  <data name="MapExchange_Short" xml:space="preserve">
+    <value>MX</value>
+    <comment>Abbreviation for "Map Exchange"</comment>
+  </data>
+  <data name="PartN" xml:space="preserve">
+    <value>part {0}</value>
+  </data>
 </root>