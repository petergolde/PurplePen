/* Copyright (c) 2006-2008, Peter Golde
 * All rights reserved.
 * 
 * Redistribution and use in source and binary forms, with or without 
 * modification, are permitted provided that the following conditions are 
 * met:
 * 
 * 1. Redistributions of source code must retain the above copyright
 * notice, this list of conditions and the following disclaimer.
 * 
 * 2. Redistributions in binary form must reproduce the above copyright
 * notice, this list of conditions and the following disclaimer in the
 * documentation and/or other materials provided with the distribution.
 * 
 * 3. Neither the name of Peter Golde, nor "Purple Pen", nor the names
 * of its contributors may be used to endorse or promote products
 * derived from this software without specific prior written permission.
 * 
 * THIS SOFTWARE IS PROVIDED BY THE COPYRIGHT HOLDERS AND
 * CONTRIBUTORS "AS IS" AND ANY EXPRESS OR IMPLIED WARRANTIES,
 * INCLUDING, BUT NOT LIMITED TO, THE IMPLIED WARRANTIES OF
 * MERCHANTABILITY AND FITNESS FOR A PARTICULAR PURPOSE ARE
 * DISCLAIMED. IN NO EVENT SHALL THE COPYRIGHT OWNER OR
 * CONTRIBUTORS BE LIABLE FOR ANY DIRECT, INDIRECT, INCIDENTAL,
 * SPECIAL, EXEMPLARY, OR CONSEQUENTIAL DAMAGES (INCLUDING,
 * BUT NOT LIMITED TO, PROCUREMENT OF SUBSTITUTE GOODS OR
 * SERVICES; LOSS OF USE, DATA, OR PROFITS; OR BUSINESS
 * INTERRUPTION) HOWEVER CAUSED AND ON ANY THEORY OF LIABILITY,
 * WHETHER IN CONTRACT, STRICT LIABILITY, OR TORT (INCLUDING
 * NEGLIGENCE OR OTHERWISE) ARISING IN ANY WAY OUT OF THE
 * USE OF THIS SOFTWARE, EVEN IF ADVISED OF THE POSSIBILITY
 * OF SUCH DAMAGE.
 */

using System;
using System.Collections.Generic;
using System.ComponentModel;
using System.Drawing;
using System.Text;
using System.Windows.Forms;

namespace PurplePen.DebugUI
{
    partial class ControlTester : Form
    {
        SymbolDB symbolDB;
        EventDB eventDB;
        CourseView courseView;

        class CourseItem
        {
            private EventDB eventDB;

            public Id<Course> id;

            public CourseItem(EventDB eventDB, Id<Course> id)
            {
                this.eventDB = eventDB;
                this.id = id;
            }

            public override string ToString()
            {
                if (id.IsNone)
                    return "All Controls";
                else
                    return string.Format("{0} - {1}", id, eventDB.GetCourse(id).name);
            }
        }

        public ControlTester()
        {
            InitializeComponent();
        }

        public void Initialize(EventDB eventDB, SymbolDB symbolDB)
        {
            eventDB.Validate();

            this.eventDB = eventDB;
            this.symbolDB = symbolDB;
            descriptionControl1.SymbolDB = symbolDB;

            listBoxCourses.Items.Add(new CourseItem(eventDB, Id<Course>.None));
            foreach (Id<Course> courseId in QueryEvent.SortedCourseIds(eventDB)) {
                listBoxCourses.Items.Add(new CourseItem(eventDB, courseId));
            }

            listBoxCourses.SelectedIndex = 0;
        }

        private DescriptionLine[] GetDescription()
        {
            CourseItem courseItem = (CourseItem)(listBoxCourses.SelectedItem);
            Id<Course> id;

            if (courseItem == null)
                id = Id<Course>.None;
            else
                id = courseItem.id;

<<<<<<< HEAD
            courseView = CourseView.CreateViewingCourseView(eventDB, new CourseDesignator(id));
=======
            if (id.IsNone)
                courseView = CourseView.CreateAllControlsView(eventDB);
            else
                courseView = CourseView.CreateCourseView(eventDB, id, true, true);
>>>>>>> 6290b598

            DescriptionFormatter descFormatter = new DescriptionFormatter(courseView, symbolDB);
            return descFormatter.CreateDescription(false);
        }

        private void listBoxCourses_SelectedIndexChanged(object sender, EventArgs e)
        {
            descriptionControl1.Description = GetDescription();
            descriptionControl1.CourseKind = courseView.Kind;
        }

        private void descriptionControl1_Change(DescriptionControl sender, DescriptionControl.ChangeKind kind, int line, int box, object newValue)
        {
            this.eventLabel.Text = string.Format("Change: {0}", kind);
            lineLabel.Text = string.Format("Line: {0}", line);
            boxLabel.Text = string.Format("Box: {0}", box);
            if (newValue == null)
                newValueLabel.Text = "New Value: no symbol";
            else if (newValue is Symbol)
                newValueLabel.Text = string.Format("New Value: Symbol {0}", ((Symbol)newValue).Id);
            else
                newValueLabel.Text = String.Format("New Value: '{0}", (string)newValue);
        }
    }
}<|MERGE_RESOLUTION|>--- conflicted
+++ resolved
@@ -1,134 +1,127 @@
-/* Copyright (c) 2006-2008, Peter Golde
- * All rights reserved.
- * 
- * Redistribution and use in source and binary forms, with or without 
- * modification, are permitted provided that the following conditions are 
- * met:
- * 
- * 1. Redistributions of source code must retain the above copyright
- * notice, this list of conditions and the following disclaimer.
- * 
- * 2. Redistributions in binary form must reproduce the above copyright
- * notice, this list of conditions and the following disclaimer in the
- * documentation and/or other materials provided with the distribution.
- * 
- * 3. Neither the name of Peter Golde, nor "Purple Pen", nor the names
- * of its contributors may be used to endorse or promote products
- * derived from this software without specific prior written permission.
- * 
- * THIS SOFTWARE IS PROVIDED BY THE COPYRIGHT HOLDERS AND
- * CONTRIBUTORS "AS IS" AND ANY EXPRESS OR IMPLIED WARRANTIES,
- * INCLUDING, BUT NOT LIMITED TO, THE IMPLIED WARRANTIES OF
- * MERCHANTABILITY AND FITNESS FOR A PARTICULAR PURPOSE ARE
- * DISCLAIMED. IN NO EVENT SHALL THE COPYRIGHT OWNER OR
- * CONTRIBUTORS BE LIABLE FOR ANY DIRECT, INDIRECT, INCIDENTAL,
- * SPECIAL, EXEMPLARY, OR CONSEQUENTIAL DAMAGES (INCLUDING,
- * BUT NOT LIMITED TO, PROCUREMENT OF SUBSTITUTE GOODS OR
- * SERVICES; LOSS OF USE, DATA, OR PROFITS; OR BUSINESS
- * INTERRUPTION) HOWEVER CAUSED AND ON ANY THEORY OF LIABILITY,
- * WHETHER IN CONTRACT, STRICT LIABILITY, OR TORT (INCLUDING
- * NEGLIGENCE OR OTHERWISE) ARISING IN ANY WAY OUT OF THE
- * USE OF THIS SOFTWARE, EVEN IF ADVISED OF THE POSSIBILITY
- * OF SUCH DAMAGE.
- */
-
-using System;
-using System.Collections.Generic;
-using System.ComponentModel;
-using System.Drawing;
-using System.Text;
-using System.Windows.Forms;
-
-namespace PurplePen.DebugUI
-{
-    partial class ControlTester : Form
-    {
-        SymbolDB symbolDB;
-        EventDB eventDB;
-        CourseView courseView;
-
-        class CourseItem
-        {
-            private EventDB eventDB;
-
-            public Id<Course> id;
-
-            public CourseItem(EventDB eventDB, Id<Course> id)
-            {
-                this.eventDB = eventDB;
-                this.id = id;
-            }
-
-            public override string ToString()
-            {
-                if (id.IsNone)
-                    return "All Controls";
-                else
-                    return string.Format("{0} - {1}", id, eventDB.GetCourse(id).name);
-            }
-        }
-
-        public ControlTester()
-        {
-            InitializeComponent();
-        }
-
-        public void Initialize(EventDB eventDB, SymbolDB symbolDB)
-        {
-            eventDB.Validate();
-
-            this.eventDB = eventDB;
-            this.symbolDB = symbolDB;
-            descriptionControl1.SymbolDB = symbolDB;
-
-            listBoxCourses.Items.Add(new CourseItem(eventDB, Id<Course>.None));
-            foreach (Id<Course> courseId in QueryEvent.SortedCourseIds(eventDB)) {
-                listBoxCourses.Items.Add(new CourseItem(eventDB, courseId));
-            }
-
-            listBoxCourses.SelectedIndex = 0;
-        }
-
-        private DescriptionLine[] GetDescription()
-        {
-            CourseItem courseItem = (CourseItem)(listBoxCourses.SelectedItem);
-            Id<Course> id;
-
-            if (courseItem == null)
-                id = Id<Course>.None;
-            else
-                id = courseItem.id;
-
-<<<<<<< HEAD
-            courseView = CourseView.CreateViewingCourseView(eventDB, new CourseDesignator(id));
-=======
-            if (id.IsNone)
-                courseView = CourseView.CreateAllControlsView(eventDB);
-            else
-                courseView = CourseView.CreateCourseView(eventDB, id, true, true);
->>>>>>> 6290b598
-
-            DescriptionFormatter descFormatter = new DescriptionFormatter(courseView, symbolDB);
-            return descFormatter.CreateDescription(false);
-        }
-
-        private void listBoxCourses_SelectedIndexChanged(object sender, EventArgs e)
-        {
-            descriptionControl1.Description = GetDescription();
-            descriptionControl1.CourseKind = courseView.Kind;
-        }
-
-        private void descriptionControl1_Change(DescriptionControl sender, DescriptionControl.ChangeKind kind, int line, int box, object newValue)
-        {
-            this.eventLabel.Text = string.Format("Change: {0}", kind);
-            lineLabel.Text = string.Format("Line: {0}", line);
-            boxLabel.Text = string.Format("Box: {0}", box);
-            if (newValue == null)
-                newValueLabel.Text = "New Value: no symbol";
-            else if (newValue is Symbol)
-                newValueLabel.Text = string.Format("New Value: Symbol {0}", ((Symbol)newValue).Id);
-            else
-                newValueLabel.Text = String.Format("New Value: '{0}", (string)newValue);
-        }
-    }
-}+/* Copyright (c) 2006-2008, Peter Golde
+ * All rights reserved.
+ * 
+ * Redistribution and use in source and binary forms, with or without 
+ * modification, are permitted provided that the following conditions are 
+ * met:
+ * 
+ * 1. Redistributions of source code must retain the above copyright
+ * notice, this list of conditions and the following disclaimer.
+ * 
+ * 2. Redistributions in binary form must reproduce the above copyright
+ * notice, this list of conditions and the following disclaimer in the
+ * documentation and/or other materials provided with the distribution.
+ * 
+ * 3. Neither the name of Peter Golde, nor "Purple Pen", nor the names
+ * of its contributors may be used to endorse or promote products
+ * derived from this software without specific prior written permission.
+ * 
+ * THIS SOFTWARE IS PROVIDED BY THE COPYRIGHT HOLDERS AND
+ * CONTRIBUTORS "AS IS" AND ANY EXPRESS OR IMPLIED WARRANTIES,
+ * INCLUDING, BUT NOT LIMITED TO, THE IMPLIED WARRANTIES OF
+ * MERCHANTABILITY AND FITNESS FOR A PARTICULAR PURPOSE ARE
+ * DISCLAIMED. IN NO EVENT SHALL THE COPYRIGHT OWNER OR
+ * CONTRIBUTORS BE LIABLE FOR ANY DIRECT, INDIRECT, INCIDENTAL,
+ * SPECIAL, EXEMPLARY, OR CONSEQUENTIAL DAMAGES (INCLUDING,
+ * BUT NOT LIMITED TO, PROCUREMENT OF SUBSTITUTE GOODS OR
+ * SERVICES; LOSS OF USE, DATA, OR PROFITS; OR BUSINESS
+ * INTERRUPTION) HOWEVER CAUSED AND ON ANY THEORY OF LIABILITY,
+ * WHETHER IN CONTRACT, STRICT LIABILITY, OR TORT (INCLUDING
+ * NEGLIGENCE OR OTHERWISE) ARISING IN ANY WAY OUT OF THE
+ * USE OF THIS SOFTWARE, EVEN IF ADVISED OF THE POSSIBILITY
+ * OF SUCH DAMAGE.
+ */
+
+using System;
+using System.Collections.Generic;
+using System.ComponentModel;
+using System.Drawing;
+using System.Text;
+using System.Windows.Forms;
+
+namespace PurplePen.DebugUI
+{
+    partial class ControlTester : Form
+    {
+        SymbolDB symbolDB;
+        EventDB eventDB;
+        CourseView courseView;
+
+        class CourseItem
+        {
+            private EventDB eventDB;
+
+            public Id<Course> id;
+
+            public CourseItem(EventDB eventDB, Id<Course> id)
+            {
+                this.eventDB = eventDB;
+                this.id = id;
+            }
+
+            public override string ToString()
+            {
+                if (id.IsNone)
+                    return "All Controls";
+                else
+                    return string.Format("{0} - {1}", id, eventDB.GetCourse(id).name);
+            }
+        }
+
+        public ControlTester()
+        {
+            InitializeComponent();
+        }
+
+        public void Initialize(EventDB eventDB, SymbolDB symbolDB)
+        {
+            eventDB.Validate();
+
+            this.eventDB = eventDB;
+            this.symbolDB = symbolDB;
+            descriptionControl1.SymbolDB = symbolDB;
+
+            listBoxCourses.Items.Add(new CourseItem(eventDB, Id<Course>.None));
+            foreach (Id<Course> courseId in QueryEvent.SortedCourseIds(eventDB)) {
+                listBoxCourses.Items.Add(new CourseItem(eventDB, courseId));
+            }
+
+            listBoxCourses.SelectedIndex = 0;
+        }
+
+        private DescriptionLine[] GetDescription()
+        {
+            CourseItem courseItem = (CourseItem)(listBoxCourses.SelectedItem);
+            Id<Course> id;
+
+            if (courseItem == null)
+                id = Id<Course>.None;
+            else
+                id = courseItem.id;
+
+            courseView = CourseView.CreateViewingCourseView(eventDB, new CourseDesignator(id));
+
+            DescriptionFormatter descFormatter = new DescriptionFormatter(courseView, symbolDB);
+            return descFormatter.CreateDescription(false);
+        }
+
+        private void listBoxCourses_SelectedIndexChanged(object sender, EventArgs e)
+        {
+            descriptionControl1.Description = GetDescription();
+            descriptionControl1.CourseKind = courseView.Kind;
+        }
+
+        private void descriptionControl1_Change(DescriptionControl sender, DescriptionControl.ChangeKind kind, int line, int box, object newValue)
+        {
+            this.eventLabel.Text = string.Format("Change: {0}", kind);
+            lineLabel.Text = string.Format("Line: {0}", line);
+            boxLabel.Text = string.Format("Box: {0}", box);
+            if (newValue == null)
+                newValueLabel.Text = "New Value: no symbol";
+            else if (newValue is Symbol)
+                newValueLabel.Text = string.Format("New Value: Symbol {0}", ((Symbol)newValue).Id);
+            else
+                newValueLabel.Text = String.Format("New Value: '{0}", (string)newValue);
+        }
+    }
+}