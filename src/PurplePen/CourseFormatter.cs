--- conflicted
+++ resolved
@@ -1,798 +1,787 @@
-/* Copyright (c) 2006-2008, Peter Golde
- * All rights reserved.
- * 
- * Redistribution and use in source and binary forms, with or without 
- * modification, are permitted provided that the following conditions are 
- * met:
- * 
- * 1. Redistributions of source code must retain the above copyright
- * notice, this list of conditions and the following disclaimer.
- * 
- * 2. Redistributions in binary form must reproduce the above copyright
- * notice, this list of conditions and the following disclaimer in the
- * documentation and/or other materials provided with the distribution.
- * 
- * 3. Neither the name of Peter Golde, nor "Purple Pen", nor the names
- * of its contributors may be used to endorse or promote products
- * derived from this software without specific prior written permission.
- * 
- * THIS SOFTWARE IS PROVIDED BY THE COPYRIGHT HOLDERS AND
- * CONTRIBUTORS "AS IS" AND ANY EXPRESS OR IMPLIED WARRANTIES,
- * INCLUDING, BUT NOT LIMITED TO, THE IMPLIED WARRANTIES OF
- * MERCHANTABILITY AND FITNESS FOR A PARTICULAR PURPOSE ARE
- * DISCLAIMED. IN NO EVENT SHALL THE COPYRIGHT OWNER OR
- * CONTRIBUTORS BE LIABLE FOR ANY DIRECT, INDIRECT, INCIDENTAL,
- * SPECIAL, EXEMPLARY, OR CONSEQUENTIAL DAMAGES (INCLUDING,
- * BUT NOT LIMITED TO, PROCUREMENT OF SUBSTITUTE GOODS OR
- * SERVICES; LOSS OF USE, DATA, OR PROFITS; OR BUSINESS
- * INTERRUPTION) HOWEVER CAUSED AND ON ANY THEORY OF LIABILITY,
- * WHETHER IN CONTRACT, STRICT LIABILITY, OR TORT (INCLUDING
- * NEGLIGENCE OR OTHERWISE) ARISING IN ANY WAY OUT OF THE
- * USE OF THIS SOFTWARE, EVEN IF ADVISED OF THE POSSIBILITY
- * OF SUCH DAMAGE.
- */
-
-using System;
-using System.Collections.Generic;
-using System.Text;
-using System.Diagnostics;
-using System.Drawing;
-using System.IO;
-
-using PurplePen.MapModel;
-
-namespace PurplePen
-{
-    // Macros used in text specials
-    static class TextMacros
-    {
-        public const string EventTitle = "$(EventTitle)";
-        public const string CourseName = "$(CourseName)";
-        public const string CourseLength = "$(CourseLength)";
-        public const string CourseClimb = "$(CourseClimb)";
-        public const string ClassList = "$(ClassList)";
-    }
-
-    // The course formatter transforms a CourseView into a abstract description of a course, which
-    // is a CourseLayout. It does not include the description block itself.
-    static class CourseFormatter
-    {
-        // Format the given CourseView into a bunch of course objects, and add it to the given course Layout
-        public static void FormatCourseToLayout(SymbolDB symbolDB, CourseView courseView, CourseAppearance appearance, CourseLayout courseLayout, CourseLayer layer)
-        {
-            EventDB eventDB = courseView.EventDB;
-            CourseView.CourseViewKind kind = courseView.Kind;
-            ControlLabelKind labelKind = courseView.ControlLabelKind;
-            float scaleRatio = courseView.ScaleRatio;
-            List<CourseView.ControlView> controlViews = courseView.ControlViews;
-            CourseObj courseObj;
-
-            // Go through all the specials in the view and process them to create course objects
-            foreach(Id<Special> specialId in courseView.SpecialIds) {
-                courseObj = CreateSpecial(eventDB, symbolDB, courseView, scaleRatio, appearance, specialId, layer);
-                if (courseObj != null)
-                    courseLayout.AddCourseObject(courseObj);
-            }
-
-            // Go through all the controls in the view and process them to create controls and legs.
-            for (int controlIndex = 0; controlIndex < controlViews.Count; ++controlIndex) {
-                CourseView.ControlView controlView = controlViews[controlIndex];
-
-                // Get the angles of the legs into and out of this control, in radians.
-                double angleOut = ComputeAngleOut(eventDB, courseView, controlIndex);
-
-                // Get the normal course object associated with this control.
-                courseObj = CreateCourseObject(eventDB, scaleRatio, appearance, courseView.PrintScale, controlView, angleOut);
-                if (courseObj != null) {
-                    courseObj.layer = layer;
-                    courseLayout.AddCourseObject(courseObj);
-                }
-
-                // If this course-control indicates custom placement, place the number/code now (so it influences auto-placed numbers).
-                if (CustomPlaceNumber(eventDB, controlView)) {
-                    if (kind == CourseView.CourseViewKind.AllControls)
-                        courseObj = CreateCode(eventDB, scaleRatio, appearance, controlView, courseLayout);
-                    else
-                        courseObj = CreateControlNumber(eventDB, scaleRatio, appearance, labelKind, controlView, courseLayout);
-
-                    if (courseObj != null) {
-                        courseObj.layer = layer;
-                        courseLayout.AddCourseObject(courseObj);
-                    }
-                }
-
-                if (kind == CourseView.CourseViewKind.Normal) {
-                    // Get the object(s) associated with the leg(s) to the next control.
-                    if (controlView.legTo != null) {
-                        for (int leg = 0; leg < controlView.legTo.Length; ++leg) {
-                            CourseObj[] courseObjs = CreateLeg(eventDB, scaleRatio, appearance, controlView, controlViews[controlView.legTo[leg]], controlView.legId[leg]);
-                            if (courseObjs != null) {
-                                foreach (CourseObj o in courseObjs) {
-                                    o.layer = layer;
-                                    courseLayout.AddCourseObject(o);
-                                }
-                            }
-                        }
-                    }
-                }
-            }
-
-            // No go through each control again and add an automatically placed number/code to each. We do this last so that the placement
-            // of all fixed-position objects influences the auto-positioned numbers so that they don't interfere.
-            for (int controlIndex = 0; controlIndex < controlViews.Count; ++controlIndex) {
-                CourseView.ControlView controlView = controlViews[controlIndex];
-
-                // Only place numbers WITHOUT custom number placement. Those with custom placement were done previously above.
-                if (! CustomPlaceNumber(eventDB, controlView)) {
-                    if (kind == CourseView.CourseViewKind.AllControls)
-                        courseObj = CreateCode(eventDB, scaleRatio, appearance, controlView, courseLayout);
-                    else
-                        courseObj = CreateControlNumber(eventDB, scaleRatio, appearance, labelKind, controlView, courseLayout);
-
-                    if (courseObj != null) {
-                        courseObj.layer = layer;
-                        courseLayout.AddCourseObject(courseObj);
-                    }
-                }
-            }
-
-            // Automatically add cuts to close control circles in the layout.
-            if (courseView.Kind != CourseView.CourseViewKind.AllControls)
-                AutoCutCircles(courseLayout, layer);
-        }
-
-        // Does this control view have a custom number placement?
-        private static bool CustomPlaceNumber(EventDB eventDB, CourseView.ControlView controlView)
-        {
-            return ((controlView.courseControlId.IsNotNone && eventDB.GetCourseControl(controlView.courseControlId).customNumberPlacement) ||
-                        (controlView.courseControlId.IsNone && eventDB.GetControl(controlView.controlId).customCodeLocation));
-        }
-
-        // Get the text for a control lable
-        private static string GetControlLabelText(EventDB eventDB, ControlLabelKind labelKind, CourseView.ControlView controlView) {
-            string text = "";
-
-            if (labelKind == ControlLabelKind.Sequence || labelKind == ControlLabelKind.SequenceAndCode) {
-                text += controlView.ordinal.ToString();
-                if (controlView.variation != 0)
-                    text += controlView.variation.ToString();
-            }
-            if (labelKind == ControlLabelKind.SequenceAndCode)
-                text += "-";
-            if (labelKind == ControlLabelKind.SequenceAndCode || labelKind == ControlLabelKind.Code) {
-                ControlPoint control = eventDB.GetControl(controlView.controlId);
-                text += control.code;
-            }
-
-            return text;
-        }
-
-        // Create the control number text object, avoiding existing objects on the map. This can be in the form of a sequence number, code, or both.
-        private static CourseObj CreateControlNumber(EventDB eventDB, float scaleRatio, CourseAppearance appearance, ControlLabelKind labelKind, CourseView.ControlView controlView, IEnumerable<CourseObj> existingObjects)
-        {
-            ControlPoint control = eventDB.GetControl(controlView.controlId);
-            CourseControl courseControl = eventDB.GetCourseControl(controlView.courseControlId);
-            PointF controlLocation = control.location;
-            PointF textCenterLocation;
-            string text;
-
-            if (control.kind == ControlPointKind.Normal) {
-                text = GetControlLabelText(eventDB, labelKind, controlView);
-
-                // Figure out where the control number goes.
-                if (courseControl.customNumberPlacement) {
-                    textCenterLocation = new PointF(controlLocation.X + courseControl.numberDeltaX, controlLocation.Y + courseControl.numberDeltaY);
-                }
-                else {
-                    textCenterLocation = GetTextLocation(controlLocation, (NormalCourseAppearance.controlOutsideDiameter / 2F + NormalCourseAppearance.controlNumberCircleDistance) * scaleRatio * appearance.controlCircleSize,
-                                                                                  text, NormalCourseAppearance.controlNumberFont, scaleRatio * appearance.numberHeight, existingObjects);
-                }
-
-                return new ControlNumberCourseObj(controlView.controlId, controlView.courseControlId, scaleRatio, appearance, text, textCenterLocation);
-            }
-            else {
-                // Only normal controls have numbers.
-                return null;
-            }
-        }
-
-        // Create the control code text object, avoiding existing objects on the map.
-        private static CourseObj CreateCode(EventDB eventDB, float scaleRatio, CourseAppearance appearance, CourseView.ControlView controlView, IEnumerable<CourseObj> existingObjects)
-        {
-            ControlPoint control = eventDB.GetControl(controlView.controlId);
-            CourseControl courseControl = controlView.courseControlId.IsNotNone ? eventDB.GetCourseControl(controlView.courseControlId) : null;
-            PointF controlLocation = control.location;
-            string text;
-            PointF textCenterLocation;
-            float distanceFromCenter = (NormalCourseAppearance.controlOutsideDiameter / 2F + NormalCourseAppearance.codeCircleDistance) * scaleRatio * appearance.controlCircleSize;
-
-            if (control.kind == ControlPointKind.Normal) {
-                text = control.code;
-
-                if (courseControl != null && courseControl.customNumberPlacement) {
-                    textCenterLocation = new PointF(controlLocation.X + courseControl.numberDeltaX, controlLocation.Y + courseControl.numberDeltaY);
-                }
-                else if (courseControl == null && control.customCodeLocation) {
-                    textCenterLocation = GetRectangleCenter(controlLocation, distanceFromCenter, (float) (control.codeLocationAngle * Math.PI / 180F), GetTextSize(text, NormalCourseAppearance.controlCodeFont, scaleRatio));
-                }
-                else {
-                    textCenterLocation = GetTextLocation(controlLocation, distanceFromCenter,
-                                                                                 text, NormalCourseAppearance.controlCodeFont, scaleRatio * appearance.numberHeight, existingObjects);
-                }
-
-                return new CodeCourseObj(controlView.controlId, controlView.courseControlId, scaleRatio, appearance, text, textCenterLocation);
-            }
-            else {
-                // Only normal controls get codes.
-                return null;
-            }
-        }
-
-        // Find a location for the control that is furthest possible from surrounding course objects.
-#if TEST
-        internal
-#endif
-        static PointF GetTextLocation(PointF controlLocation, float distanceFromCenter, string text, FontDesc font, float fontScaling, IEnumerable<CourseObj> list)
-        {
-            const double deltaAngle = Math.PI / 16;             // angle to increase by each time when testing an angle.
-
-            // Get a list of all nearby objects that we want to stay away from.
-            List<CourseObj> nearbyObjects = GetNearbyObjects(list, controlLocation, distanceFromCenter * 4);
-
-            // Get the size of the text.
-            SizeF textSize = GetTextSize(text, font, fontScaling);
-
-            // Try 32 different locations for the number, finding which angle has the largest distance from nearby objects.
-            // Start at the default angle, so if all angles are equally good that is the one we pick.
-            PointF bestPoint = new PointF();
-            double bestDistance = -1;
-
-            for (double angle = NormalCourseAppearance.defaultControlNumberAngle; 
-                   angle < NormalCourseAppearance.defaultControlNumberAngle + 2 * Math.PI; 
-                   angle += deltaAngle) 
-            {
-                PointF pt = GetRectangleCenter(controlLocation, distanceFromCenter, angle, textSize);
-                double distanceFromNearby = GetMinDistanceFromNearby(pt, nearbyObjects);
-
-                if (distanceFromNearby > bestDistance) {
-                    bestPoint = pt;
-                    bestDistance = distanceFromNearby;
-                }
-            }
-
-            return bestPoint; 
-        }
-
-        // Get all object that are within a distance of a given point, but not actually a control circle AT that point.
-        private static List<CourseObj> GetNearbyObjects(IEnumerable<CourseObj> list, PointF pt, float distance)
-        {
-            List<CourseObj> result = new List<CourseObj>();
-            foreach (CourseObj obj in list) {
-                if (obj is ControlCourseObj && ((ControlCourseObj) obj).location == pt)
-                    continue;     // ignore the control circle.
-
-                if (obj.DistanceFromPoint(pt) <= distance)
-                    result.Add(obj);
-            }
-
-            return result;
-        }
-
-        // Given a point and list of course objects, determine the minimum distance from that point
-        // to an object on that list. Returns 0 if the list is empty.
-        private static double GetMinDistanceFromNearby(PointF pt, List<CourseObj> list)
-        {
-            double minDistance = 1000000;
-
-            if (list.Count == 0)
-                return 0;
-
-            foreach (CourseObj courseObj in list) {
-                double distance = courseObj.DistanceFromPoint(pt);
-                if (distance < minDistance)
-                    minDistance = distance;
-            }
-
-            return minDistance;
-        }
-
-        // Find the size of the given text in the given font/size. Only the size of digits/capital letters is returned.
-#if TEST
-        internal
-#endif
-        static SizeF GetTextSize(string text, FontDesc font, float fontScaling)
-        {
-            Graphics g = Util.GetHiresGraphics();
-            using (Font f = font.GetScaledFont(fontScaling)) {
-                SizeF size = g.MeasureString(text, f, new PointF(0, 0), StringFormat.GenericTypographic);
-
-                // We really want the size of just the digits/capital letters. So, reduce by the descender size from 
-                // bottom and top (no way to get offset from top of box to top of cap letters).
-                FontFamily family = f.FontFamily;
-                float descender = family.GetCellDescent(f.Style) * font.EmHeight * fontScaling / family.GetEmHeight(f.Style);
-                size.Height = size.Height - 2 * descender;
-
-                return size;
-            }
-        }
-
-        // Given a center point, distance from that point, angle, and rectangle size, find the point that is the center of a 
-        // rectangle of the given size, at the given angle from the point, and the edge/corner of the rectangle
-        // is the given distance from the point.
-#if TEST
-        internal
-#endif
-        static PointF GetRectangleCenter(PointF centerPt, float distanceFromCenter, double angle, SizeF rectSize)
-        {
-            double w2 = rectSize.Width / 2;              // half the width
-            double h2 = rectSize.Height / 2;              // half the height
-            double r = distanceFromCenter;              // shorter variable name
-            double tangent = Math.Tan(angle);         // tangent of the angle.
-            PointF rectCenter;
-
-            if (w2 == 0 && h2 == 0) {
-                // Degenerate case: rectangle is empty.
-                rectCenter = new PointF((float) (Math.Cos(angle) * r), (float) (Math.Sin(angle) * r));
-            }
-            else if (w2 > 0 && Math.Abs(tangent) >= (h2 + r) / w2) {
-                // Case 1: the top of bottom edge of the rectangle touches the circle.
-                rectCenter = new PointF((float) ((h2 + r) / tangent), (float) (h2 + r));
-                if (Math.Sin(angle) < 0) {
-                    // top edge of rectangle touches the bottom of the circle.
-                    rectCenter.X = -rectCenter.X;
-                    rectCenter.Y = -rectCenter.Y;
-                }
-            }
-            else if (Math.Abs(tangent) <= h2 / (w2 + r)) {
-                // Case 2: the left or right edge of the rectangle touches the circle.
-                rectCenter = new PointF((float) (r + w2), (float) ((r + w2) * tangent));
-                if (Math.Cos(angle) < 0) {
-                    // right edge of rectangle touches left of circle
-                    rectCenter.X = -rectCenter.X;
-                    rectCenter.Y = -rectCenter.Y;
-                }
-            }
-            else {
-                // Case 3: a corner of the rectangle touches the circle
-                double normalAngle = Math.Atan2(Math.Abs(Math.Sin(angle)), Math.Abs(Math.Cos(angle)));  // normalize to first quadrant.
-                double angleRect = Math.Atan2(h2, w2);
-                double radiusRect = Math.Sqrt(h2 * h2 + w2 * w2);
-                double alpha = normalAngle - angleRect;
-                double beta = Math.Asin(Math.Sin(alpha) / r * radiusRect);
-                double angleToTouch = normalAngle + beta;
-
-                rectCenter = new PointF((float) (Math.Cos(angleToTouch) * r + w2), (float) (Math.Sin(angleToTouch) * r + h2));
-
-                if (Math.Cos(angle) < 0)
-                    rectCenter.X = - rectCenter.X;
-                if (Math.Sin(angle) < 0)
-                    rectCenter.Y = - rectCenter.Y;
-            }
-
-            return new PointF(rectCenter.X + centerPt.X, rectCenter.Y + centerPt.Y);
-        }
-
-        // Expand text
-        public static string ExpandText(EventDB eventDB, CourseView courseView, string text)
-        {
-            if (text.Contains(TextMacros.EventTitle))
-                text = text.Replace(TextMacros.EventTitle, QueryEvent.GetEventTitle(eventDB, " "));
-
-            if (text.Contains(TextMacros.CourseName))
-                text = text.Replace(TextMacros.CourseName, courseView.CourseName);
-
-            if (text.Contains(TextMacros.CourseLength))
-                text = text.Replace(TextMacros.CourseLength, string.Format("{0:0.0}", Math.Round(courseView.TotalLength / 100, MidpointRounding.AwayFromZero) / 10.0));
-
-            if (text.Contains(TextMacros.CourseClimb)) {
-                if (courseView.TotalClimb < 0)
-                    text = text.Replace(TextMacros.CourseClimb, "");
-                else
-                    text = text.Replace(TextMacros.CourseClimb, Convert.ToString(Math.Round(courseView.TotalClimb / 5, MidpointRounding.AwayFromZero) * 5.0));
-            }
-
-            if (text.Contains(TextMacros.ClassList)) {
-                string classList = "";
-                if (courseView.BaseCourseId.IsNotNone) {
-                    classList = eventDB.GetCourse(courseView.BaseCourseId).secondaryTitle;
-                    if (classList == null)
-                        classList = "";
-                    else
-                        classList = classList.Replace("|", " ");
-                }
-
-                text = text.Replace(TextMacros.ClassList, classList);
-            }
-            
-            return text;
-        }
-
-        // Create the course objects associated with this special. Assign the given layer to it.
-        static CourseObj CreateSpecial(EventDB eventDB, SymbolDB symbolDB, CourseView courseView, float scaleRatio, CourseAppearance appearance, Id<Special> specialId, CourseLayer normalLayer)
-        {
-            Special special = eventDB.GetSpecial(specialId);
-            CourseObj courseObj = null;
-
-            switch (special.kind) {
-            case SpecialKind.FirstAid:
-                courseObj = new FirstAidCourseObj(specialId, scaleRatio, appearance, special.locations[0]); break;
-            case SpecialKind.Water:
-                courseObj = new WaterCourseObj(specialId, scaleRatio, appearance, special.locations[0]); break;
-            case SpecialKind.OptCrossing:
-                courseObj = new CrossingCourseObj(Id<ControlPoint>.None, Id<CourseControl>.None, specialId, scaleRatio, appearance, special.orientation, special.locations[0]); break;
-            case SpecialKind.Forbidden:
-                courseObj = new ForbiddenCourseObj(specialId, scaleRatio, appearance, special.locations[0]); break;
-            case SpecialKind.RegMark:
-                courseObj = new RegMarkCourseObj(specialId, scaleRatio, appearance, special.locations[0]); break;
-            case SpecialKind.Boundary:
-                courseObj = new BoundaryCourseObj(specialId, scaleRatio, appearance, new SymPath(special.locations)); break;
-            case SpecialKind.OOB:
-                courseObj = new OOBCourseObj(specialId, scaleRatio, appearance, special.locations); break;
-            case SpecialKind.Dangerous:
-                courseObj = new DangerousCourseObj(specialId, scaleRatio, appearance, special.locations); break;
-            case SpecialKind.WhiteOut:
-                courseObj = new WhiteOutCourseObj(specialId, scaleRatio, appearance, special.locations); break;
-            case SpecialKind.Text:
-                string text = ExpandText(eventDB, courseView, special.text);
-                FontStyle fontStyle = special.fontBold ? FontStyle.Bold : FontStyle.Regular;
-                if (special.fontItalic)
-                    fontStyle |= FontStyle.Italic;
-                RectangleF boundingRect = RectangleF.FromLTRB((float)Math.Min(special.locations[0].X, special.locations[1].X), (float)Math.Min(special.locations[0].Y, special.locations[1].Y),
-                                                                                              (float)Math.Max(special.locations[0].X, special.locations[1].X), (float)Math.Max(special.locations[0].Y, special.locations[1].Y));
-                courseObj = new BasicTextCourseObj(specialId, text, boundingRect, special.fontName, fontStyle);
-                break;
-
-            case SpecialKind.Descriptions:
-                DescriptionKind descKind;
-                DescriptionLine[] description = GetCourseDescription(eventDB, symbolDB, courseView.BaseCourseId, out descKind);
-                courseObj = new DescriptionCourseObj(specialId, special.locations[0], (float) Util.Distance(special.locations[0], special.locations[1]), symbolDB, description, descKind);
-                break;
-
-            default:
-                Debug.Fail("bad special kind");
-                return null;
-            }
-
-            if (special.kind == SpecialKind.Descriptions)
-                courseObj.layer = CourseLayer.Descriptions;
-            else
-                courseObj.layer = normalLayer;
-
-            return courseObj;
-        }
-
-        // Return the description and description kind for a given CourseView.
-        public static DescriptionLine[] GetCourseDescription(EventDB eventDB, SymbolDB symbolDB, Id<Course> courseId, out DescriptionKind descKind)
-        {
-            CourseView courseViewDescription;
-            DescriptionLine[] description;
-            bool noTextOrSymbols = false;
-
-            // For all controls, show the longest description we have, and don't show text and symbols (just the grid).
-            if (courseId.IsNone) {
-                courseId = FindLongestDescription(eventDB, symbolDB);
-                noTextOrSymbols = true;
-            }
-
-            // Get the course view for the description we're using.
-<<<<<<< HEAD
-            courseViewDescription = CourseView.CreateViewingCourseView(eventDB, new CourseDesignator(courseId));
-=======
-            if (courseId.IsNone)
-                courseViewDescription = CourseView.CreateAllControlsView(eventDB);   // only happens if there are no active courses.
-            else
-                courseViewDescription = CourseView.CreateCourseView(eventDB, courseId, true, true);
->>>>>>> 6290b598
-
-            // Create the description. Note the courseId is None only if we're both in all controls, and there are no courses.
-            DescriptionFormatter descFormatter = new DescriptionFormatter(courseViewDescription, symbolDB);
-            descKind = QueryEvent.GetDefaultDescKind(eventDB, courseId);
-            description = descFormatter.CreateDescription(descKind == DescriptionKind.Symbols);
-            if (noTextOrSymbols)
-                DescriptionFormatter.ClearTextAndSymbols(description);
-
-            return description;
-        }
-
-        // Find the longest description we have. If we have no courses, then return None.
-        static Id<Course> FindLongestDescription(EventDB eventDB, SymbolDB symbolDB)
-        {
-            int longest = 0;
-            Id<Course> longestCourse = Id<Course>.None;
-
-            foreach (Id<Course> courseId in eventDB.AllCourseIds) {
-                DescriptionFormatter descFormatter = new DescriptionFormatter(CourseView.CreateViewingCourseView(eventDB, new CourseDesignator(courseId)), symbolDB);
-                DescriptionKind descKind = QueryEvent.GetDefaultDescKind(eventDB, courseId);
-<<<<<<< HEAD
-                DescriptionLine[] description = descFormatter.CreateDescription(descKind == DescriptionKind.Symbols);
-=======
-                DescriptionLine[] description = DescriptionFormatter.CreateDescription(CourseView.CreateCourseView(eventDB, courseId, true, true), symbolDB, descKind == DescriptionKind.Symbols);
->>>>>>> 6290b598
-                if (description.Length > longest) {
-                    longest = description.Length;
-                    longestCourse = courseId;
-                }
-            }
-
-            return longestCourse;
-        }
-
-        // Create the object associated with the control/start/finish etc with this control view.
-        // AngleOut is the direction IN RADIANs leaving the control.
-        static CourseObj CreateCourseObject(EventDB eventDB, float scaleRatio, CourseAppearance appearance, float printScale, CourseView.ControlView controlView, double angleOut)
-        {
-            ControlPoint control = eventDB.GetControl(controlView.controlId);
-            uint gaps = QueryEvent.GetControlGaps(eventDB, controlView.controlId, printScale);
-            CourseObj courseObj = null;
-
-            switch (control.kind) {
-            case ControlPointKind.Start:
-            case ControlPointKind.MapExchange:
-                courseObj = new StartCourseObj(controlView.controlId, controlView.courseControlId, scaleRatio, appearance, double.IsNaN(angleOut) ? 0 : (float)Util.RadiansToDegrees(angleOut), control.location);
-                break;
-
-            case ControlPointKind.Finish:
-                courseObj = new FinishCourseObj(controlView.controlId, controlView.courseControlId, scaleRatio, appearance, gaps, control.location);
-                break;
-
-            case ControlPointKind.Normal:
-                courseObj = new ControlCourseObj(controlView.controlId, controlView.courseControlId, scaleRatio, appearance, gaps, control.location);
-                break;
-
-            case ControlPointKind.CrossingPoint:
-                courseObj = new CrossingCourseObj(controlView.controlId, controlView.courseControlId, Id<Special>.None, scaleRatio, appearance, control.orientation, control.location);
-                break;
-
-            default:
-                Debug.Fail("bad control kind");
-                return null;
-            }
-
-            return courseObj;
-        }
-
-
-        // Get all the locations in the course exception controlView.
-        private static PointF[] GetOtherLocations(EventDB eventDB, CourseView courseView, CourseView.ControlView controlViewExcept)
-        {
-            List<PointF> list = new List<PointF>();
-
-            foreach (CourseView.ControlView controlView in courseView.ControlViews) {
-                if (controlView != controlViewExcept)
-                    list.Add(eventDB.GetControl(controlView.controlId).location);
-            }
-
-            return list.ToArray();
-        }
-
-        // Create a single object associated with the leg from courseControlId1 to courseControlId2. Does not consider
-        // flagging (but does consider bends and gaps.) Used for highlighting on the map. 
-        public static CourseObj CreateSimpleLeg(EventDB eventDB, float scaleRatio, CourseAppearance appearance, Id<CourseControl> courseControlId1, Id<CourseControl> courseControlId2)
-        {
-            Id<ControlPoint> controlId1 = eventDB.GetCourseControl(courseControlId1).control;
-            Id<ControlPoint> controlId2 = eventDB.GetCourseControl(courseControlId2).control;
-            ControlPoint control1 = eventDB.GetControl(controlId1);
-            ControlPoint control2 = eventDB.GetControl(controlId2);
-            LegGap[] gaps;
-
-            SymPath legPath = GetLegPath(eventDB, control1.location, control1.kind, controlId1, control2.location, control2.kind, controlId2, scaleRatio, appearance, out gaps);
-            if (legPath == null)
-                return null;
-
-            return new LegCourseObj(controlId1, courseControlId1, courseControlId2, scaleRatio, appearance, legPath, gaps);
-        }
-
-        // Create the objects associated with the leg from controlView1 to controlView2. Could be multiple because
-        // a leg may be partly flagged, and so forth. Gaps do not create separate course objects.
-        private static CourseObj[] CreateLeg(EventDB eventDB, float scaleRatio, CourseAppearance appearance, CourseView.ControlView controlView1, CourseView.ControlView controlView2, Id<Leg> legId)
-        {
-            ControlPoint control1 = eventDB.GetControl(controlView1.controlId);
-            ControlPoint control2 = eventDB.GetControl(controlView2.controlId);
-            Leg leg = (legId.IsNotNone) ? eventDB.GetLeg(legId) : null;
-            List<SymPath> paths = new List<SymPath>();     // paths for each segment of the leg.
-            List<LegGap[]> gapsList = new List<LegGap[]>();     // gaps for each segment of the leg.
-            List<bool> isFlagged = new List<bool>();             // indicates if each segment is flagged or not.
-
-            LegGap[] gaps;                // What kind of gaps are present? Null array if none 
-
-            // Get the path of the line, and the gaps.
-            SymPath legPath = GetLegPath(eventDB, control1.location, control1.kind, controlView1.controlId, control2.location, control2.kind, controlView2.controlId, scaleRatio, appearance, out gaps);
-            if (legPath == null)
-                return null;
-
-            // What kind of flagging does this leg have (none/full/begin/end)?
-            FlaggingKind flagging = QueryEvent.GetLegFlagging(eventDB, controlView1.controlId, controlView2.controlId, legId);
-
-            // Based on flagging kind, set up the paths/isFlagged lists. Add in gaps as part of it.
-            if (flagging == FlaggingKind.Begin || flagging == FlaggingKind.End) {
-                // Flagging is partial. We need to split the path into two.
-                SymPath beginPath, endPath;
-                legPath.Split(leg.flagStartStop, out beginPath, out endPath);
-
-                paths.Add(beginPath);
-                gapsList.Add(gaps);
-                isFlagged.Add(flagging == FlaggingKind.Begin);
-
-                // Update gaps for the end part.
-                if (gaps != null) {
-                    gaps = (LegGap[]) gaps.Clone();
-                    for (int i = 0; i < gaps.Length; ++i)
-                        gaps[i].distanceFromStart -= beginPath.Length;
-                }
-
-                paths.Add(endPath);
-                gapsList.Add(gaps);
-                isFlagged.Add(flagging == FlaggingKind.End);
-            }
-            else {
-                // flagging is not partial. A single path is OK.
-                paths.Add(legPath);
-                gapsList.Add(gaps);
-                isFlagged.Add(flagging == FlaggingKind.All);
-            }
-
-            // Create course objects for this leg from the paths/isFlagged lists.
-            CourseObj[] objs = new CourseObj[paths.Count];
-            for (int i = 0; i < paths.Count; ++i) {
-                if (isFlagged[i]) 
-                    objs[i] = new FlaggedLegCourseObj(controlView1.controlId, controlView1.courseControlId, controlView2.courseControlId, scaleRatio, appearance, paths[i], gapsList[i]);
-                else
-                    objs[i] = new LegCourseObj(controlView1.controlId, controlView1.courseControlId, controlView2.courseControlId, scaleRatio, appearance, paths[i], gapsList[i]);
-            }
-
-            return objs;
-        }
-
-        // Create a path from pt1 to pt2, with a radius aroudn the points correct for the given control kind. If the leg would
-        // be of zero length, return null. The controlIds for the start and end points are optional -- if supplied, they are used
-        // to deal with bends and gaps. If either is None, then the legs don't use bends or gaps. Returns the gaps to used
-        // with the radius subtracted from them.
-        public static SymPath GetLegPath(EventDB eventDB, PointF pt1, ControlPointKind kind1, Id<ControlPoint> controlId1, PointF pt2, ControlPointKind kind2, Id<ControlPoint> controlId2, float scaleRatio, CourseAppearance appearance, out LegGap[] gaps)
-        {
-            PointF[] bends = null;
-            gaps = null;
-
-            // Get bends and gaps if controls were supplied.
-            if (controlId1.IsNotNone && controlId2.IsNotNone) {
-                Id<Leg> legId = QueryEvent.FindLeg(eventDB, controlId1, controlId2);
-                Leg leg = (legId.IsNotNone) ? eventDB.GetLeg(legId) : null;
-
-                // Get the path of the line.
-                if (leg != null) {
-                    bends = leg.bends;
-                    gaps = QueryEvent.GetLegGaps(eventDB, controlId1, controlId2);
-                }
-            }
-
-            return GetLegPath(pt1, GetLegRadius(kind1, scaleRatio, appearance), pt2, GetLegRadius(kind2, scaleRatio, appearance), bends, gaps);
-        }
-
-        // Create a path from pt1 to pt2, with the given radius around the legs. If the leg would
-        // be of zero length, return null. If bends is non-null, then the path should include those bends.
-        // If gaps is non-null, updates the gaps by subtracting the radius from them.
-        private static SymPath GetLegPath(PointF pt1, double radius1, PointF pt2, double radius2, PointF[] bends, LegGap[] gaps)
-        {
-            double legLength = Util.Distance(pt1, pt2);
-
-            // Check for no leg.
-            if (legLength <= radius1 + radius2)
-                return null;
-
-            int bendCount = (bends == null) ? 0 : bends.Length;
-            PointF[] coords = new PointF[2 + bendCount];
-            PointKind[] kinds = new PointKind[2 + bendCount];
-
-            // Set the end points.
-            coords[0] = Util.DistanceAlongLine(pt1, (bendCount > 0) ? bends[0] : pt2, radius1);
-            coords[coords.Length - 1] = Util.DistanceAlongLine(pt2, (bendCount > 0) ? bends[bends.Length - 1] : pt1, radius2);
-
-            // Set the bends.
-            if (bendCount > 0)
-                Array.Copy(bends, 0, coords, 1, bendCount);
-
-            // Create the path.
-            for (int i = 0; i < kinds.Length; ++i)
-                kinds[i] = PointKind.Normal;
-
-            // Update the gaps (if any).
-            if (gaps != null) {
-                for (int i = 0; i < gaps.Length; ++i)
-                    gaps[i].distanceFromStart -= (float) radius1;
-            }
-
-            return new SymPath(coords, kinds);
-        }
-
-        // Get the radius of where the leg should start from a control point of a given kind.
-        private static double GetLegRadius(ControlPointKind controlKind, float scaleRatio, CourseAppearance appearance)
-        {
-            switch (controlKind) {
-            case ControlPointKind.CrossingPoint:
-                return scaleRatio * NormalCourseAppearance.crossingRadius * appearance.controlCircleSize;
-
-            case ControlPointKind.Normal:
-                return scaleRatio * ((NormalCourseAppearance.controlOutsideDiameter * appearance.controlCircleSize / 2F) - (NormalCourseAppearance.lineThickness * appearance.lineWidth / 2F));
-
-            case ControlPointKind.Finish:
-                return scaleRatio * ((NormalCourseAppearance.finishOutsideDiameter * appearance.controlCircleSize / 2F) - (NormalCourseAppearance.lineThickness * appearance.lineWidth / 2F));
-
-            case ControlPointKind.Start:
-            case ControlPointKind.MapExchange:
-                return scaleRatio * NormalCourseAppearance.startRadius * appearance.controlCircleSize;
-
-            default:
-                Debug.Fail("Bad kind");
-                return 0;
-            }
-        }
-
-        // Get the angle from the given control index to the next control. 
-        public static double ComputeAngleOut(EventDB eventDB, CourseView courseView, int controlIndex)
-        {
-            PointF pt1 = eventDB.GetControl(courseView.ControlViews[controlIndex].controlId).location;
-
-            // Get index of next control.
-            int nextControlIndex = courseView.GetNextControl(controlIndex);
-            if (nextControlIndex < 0)
-                return double.NaN;
-
-            // By default, the location of the next control is the direction.
-            PointF pt2 = eventDB.GetControl(courseView.ControlViews[nextControlIndex].controlId).location;
-
-            // If there is a custom leg, then use the location of the first bend instead. 
-            Id<Leg> legId = QueryEvent.FindLeg(eventDB, courseView.ControlViews[controlIndex].controlId, courseView.ControlViews[nextControlIndex].controlId);
-            if (legId.IsNotNone) {
-                Leg leg = eventDB.GetLeg(legId);
-                if (leg.bends != null && leg.bends.Length > 0)
-                    pt2 = leg.bends[0];
-            }
-
-            return Math.Atan2(pt2.Y - pt1.Y, pt2.X - pt1.X);
-        }
-
-        // Cut any overlapping control circles in the given layer.
-        private static void AutoCutCircles(CourseLayout courseLayout, CourseLayer layer)
-        {
-            foreach (CourseObj courseObj in courseLayout) {
-                if (courseObj.layer == layer && (courseObj is ControlCourseObj || courseObj is FinishCourseObj))
-                    AutoCutControl((PointCourseObj) courseObj, courseLayout);
-            }
-        }
-
-        // Check this control and add cuts to it if needed.
-        private static void AutoCutControl(PointCourseObj controlObj, CourseLayout courseLayout)
-        {
-            foreach (CourseObj courseObj in courseLayout) {
-                if (courseObj != controlObj && courseObj.layer == controlObj.layer && courseObj is PointCourseObj)
-                    CutControlWithRespectTo(controlObj, (PointCourseObj)courseObj);
-            }
-        }
-
-        // Cut "controlObj" with respect to "courseObj", if courseObj is close enough to overlap.
-        private static void CutControlWithRespectTo(PointCourseObj controlObj, PointCourseObj courseObj)
-        {
-            float radiusControl = controlObj.TrueRadius;
-            float radiusOther = courseObj.TrueRadius;
-            double distance = Util.Distance(controlObj.location, courseObj.location);
-
-            if (distance < (radiusControl + radiusOther) * 0.9F && distance > (radiusControl + radiusOther) * 0.35F) {
-                // The other object is close enough to the control to merit cutting, but not too close. (0.9 and 0.35 were just arrived by what looks good.)
-                for (int gapNum = 0; gapNum < 32; ++gapNum) {
-                    PointF gapEnd1 = GapStartLocation(controlObj.location, radiusControl, gapNum);
-                    PointF gapEnd2 = GapStartLocation(controlObj.location, radiusControl, gapNum + 1);
-                    // If both ends of the gap are overlapped, cut it out.
-                    if (Util.Distance(gapEnd1, courseObj.location) < radiusOther &&
-                        Util.Distance(gapEnd2, courseObj.location) < radiusOther) {
-                        controlObj.gaps &= ~(1U << gapNum);   // add a gap.
-                    }
-                }
-            }
-        }
-
-        // Find location where the gap begins.
-        private static PointF GapStartLocation(PointF pointF, float radiusControl, int gapNum)
-        {
-            return MapModel.Util.MoveDistance(pointF, radiusControl, gapNum * (360F / 32F));
-        }
-    }
-}
+/* Copyright (c) 2006-2008, Peter Golde
+ * All rights reserved.
+ * 
+ * Redistribution and use in source and binary forms, with or without 
+ * modification, are permitted provided that the following conditions are 
+ * met:
+ * 
+ * 1. Redistributions of source code must retain the above copyright
+ * notice, this list of conditions and the following disclaimer.
+ * 
+ * 2. Redistributions in binary form must reproduce the above copyright
+ * notice, this list of conditions and the following disclaimer in the
+ * documentation and/or other materials provided with the distribution.
+ * 
+ * 3. Neither the name of Peter Golde, nor "Purple Pen", nor the names
+ * of its contributors may be used to endorse or promote products
+ * derived from this software without specific prior written permission.
+ * 
+ * THIS SOFTWARE IS PROVIDED BY THE COPYRIGHT HOLDERS AND
+ * CONTRIBUTORS "AS IS" AND ANY EXPRESS OR IMPLIED WARRANTIES,
+ * INCLUDING, BUT NOT LIMITED TO, THE IMPLIED WARRANTIES OF
+ * MERCHANTABILITY AND FITNESS FOR A PARTICULAR PURPOSE ARE
+ * DISCLAIMED. IN NO EVENT SHALL THE COPYRIGHT OWNER OR
+ * CONTRIBUTORS BE LIABLE FOR ANY DIRECT, INDIRECT, INCIDENTAL,
+ * SPECIAL, EXEMPLARY, OR CONSEQUENTIAL DAMAGES (INCLUDING,
+ * BUT NOT LIMITED TO, PROCUREMENT OF SUBSTITUTE GOODS OR
+ * SERVICES; LOSS OF USE, DATA, OR PROFITS; OR BUSINESS
+ * INTERRUPTION) HOWEVER CAUSED AND ON ANY THEORY OF LIABILITY,
+ * WHETHER IN CONTRACT, STRICT LIABILITY, OR TORT (INCLUDING
+ * NEGLIGENCE OR OTHERWISE) ARISING IN ANY WAY OUT OF THE
+ * USE OF THIS SOFTWARE, EVEN IF ADVISED OF THE POSSIBILITY
+ * OF SUCH DAMAGE.
+ */
+
+using System;
+using System.Collections.Generic;
+using System.Text;
+using System.Diagnostics;
+using System.Drawing;
+using System.IO;
+
+using PurplePen.MapModel;
+
+namespace PurplePen
+{
+    // Macros used in text specials
+    static class TextMacros
+    {
+        public const string EventTitle = "$(EventTitle)";
+        public const string CourseName = "$(CourseName)";
+        public const string CourseLength = "$(CourseLength)";
+        public const string CourseClimb = "$(CourseClimb)";
+        public const string ClassList = "$(ClassList)";
+    }
+
+    // The course formatter transforms a CourseView into a abstract description of a course, which
+    // is a CourseLayout. It does not include the description block itself.
+    static class CourseFormatter
+    {
+        // Format the given CourseView into a bunch of course objects, and add it to the given course Layout
+        public static void FormatCourseToLayout(SymbolDB symbolDB, CourseView courseView, CourseAppearance appearance, CourseLayout courseLayout, CourseLayer layer)
+        {
+            EventDB eventDB = courseView.EventDB;
+            CourseView.CourseViewKind kind = courseView.Kind;
+            ControlLabelKind labelKind = courseView.ControlLabelKind;
+            float scaleRatio = courseView.ScaleRatio;
+            List<CourseView.ControlView> controlViews = courseView.ControlViews;
+            CourseObj courseObj;
+
+            // Go through all the specials in the view and process them to create course objects
+            foreach(Id<Special> specialId in courseView.SpecialIds) {
+                courseObj = CreateSpecial(eventDB, symbolDB, courseView, scaleRatio, appearance, specialId, layer);
+                if (courseObj != null)
+                    courseLayout.AddCourseObject(courseObj);
+            }
+
+            // Go through all the controls in the view and process them to create controls and legs.
+            for (int controlIndex = 0; controlIndex < controlViews.Count; ++controlIndex) {
+                CourseView.ControlView controlView = controlViews[controlIndex];
+
+                // Get the angles of the legs into and out of this control, in radians.
+                double angleOut = ComputeAngleOut(eventDB, courseView, controlIndex);
+
+                // Get the normal course object associated with this control.
+                courseObj = CreateCourseObject(eventDB, scaleRatio, appearance, courseView.PrintScale, controlView, angleOut);
+                if (courseObj != null) {
+                    courseObj.layer = layer;
+                    courseLayout.AddCourseObject(courseObj);
+                }
+
+                // If this course-control indicates custom placement, place the number/code now (so it influences auto-placed numbers).
+                if (CustomPlaceNumber(eventDB, controlView)) {
+                    if (kind == CourseView.CourseViewKind.AllControls)
+                        courseObj = CreateCode(eventDB, scaleRatio, appearance, controlView, courseLayout);
+                    else
+                        courseObj = CreateControlNumber(eventDB, scaleRatio, appearance, labelKind, controlView, courseLayout);
+
+                    if (courseObj != null) {
+                        courseObj.layer = layer;
+                        courseLayout.AddCourseObject(courseObj);
+                    }
+                }
+
+                if (kind == CourseView.CourseViewKind.Normal) {
+                    // Get the object(s) associated with the leg(s) to the next control.
+                    if (controlView.legTo != null) {
+                        for (int leg = 0; leg < controlView.legTo.Length; ++leg) {
+                            CourseObj[] courseObjs = CreateLeg(eventDB, scaleRatio, appearance, controlView, controlViews[controlView.legTo[leg]], controlView.legId[leg]);
+                            if (courseObjs != null) {
+                                foreach (CourseObj o in courseObjs) {
+                                    o.layer = layer;
+                                    courseLayout.AddCourseObject(o);
+                                }
+                            }
+                        }
+                    }
+                }
+            }
+
+            // No go through each control again and add an automatically placed number/code to each. We do this last so that the placement
+            // of all fixed-position objects influences the auto-positioned numbers so that they don't interfere.
+            for (int controlIndex = 0; controlIndex < controlViews.Count; ++controlIndex) {
+                CourseView.ControlView controlView = controlViews[controlIndex];
+
+                // Only place numbers WITHOUT custom number placement. Those with custom placement were done previously above.
+                if (! CustomPlaceNumber(eventDB, controlView)) {
+                    if (kind == CourseView.CourseViewKind.AllControls)
+                        courseObj = CreateCode(eventDB, scaleRatio, appearance, controlView, courseLayout);
+                    else
+                        courseObj = CreateControlNumber(eventDB, scaleRatio, appearance, labelKind, controlView, courseLayout);
+
+                    if (courseObj != null) {
+                        courseObj.layer = layer;
+                        courseLayout.AddCourseObject(courseObj);
+                    }
+                }
+            }
+
+            // Automatically add cuts to close control circles in the layout.
+            if (courseView.Kind != CourseView.CourseViewKind.AllControls)
+                AutoCutCircles(courseLayout, layer);
+        }
+
+        // Does this control view have a custom number placement?
+        private static bool CustomPlaceNumber(EventDB eventDB, CourseView.ControlView controlView)
+        {
+            return ((controlView.courseControlId.IsNotNone && eventDB.GetCourseControl(controlView.courseControlId).customNumberPlacement) ||
+                        (controlView.courseControlId.IsNone && eventDB.GetControl(controlView.controlId).customCodeLocation));
+        }
+
+        // Get the text for a control lable
+        private static string GetControlLabelText(EventDB eventDB, ControlLabelKind labelKind, CourseView.ControlView controlView) {
+            string text = "";
+
+            if (labelKind == ControlLabelKind.Sequence || labelKind == ControlLabelKind.SequenceAndCode) {
+                text += controlView.ordinal.ToString();
+                if (controlView.variation != 0)
+                    text += controlView.variation.ToString();
+            }
+            if (labelKind == ControlLabelKind.SequenceAndCode)
+                text += "-";
+            if (labelKind == ControlLabelKind.SequenceAndCode || labelKind == ControlLabelKind.Code) {
+                ControlPoint control = eventDB.GetControl(controlView.controlId);
+                text += control.code;
+            }
+
+            return text;
+        }
+
+        // Create the control number text object, avoiding existing objects on the map. This can be in the form of a sequence number, code, or both.
+        private static CourseObj CreateControlNumber(EventDB eventDB, float scaleRatio, CourseAppearance appearance, ControlLabelKind labelKind, CourseView.ControlView controlView, IEnumerable<CourseObj> existingObjects)
+        {
+            ControlPoint control = eventDB.GetControl(controlView.controlId);
+            CourseControl courseControl = eventDB.GetCourseControl(controlView.courseControlId);
+            PointF controlLocation = control.location;
+            PointF textCenterLocation;
+            string text;
+
+            if (control.kind == ControlPointKind.Normal) {
+                text = GetControlLabelText(eventDB, labelKind, controlView);
+
+                // Figure out where the control number goes.
+                if (courseControl.customNumberPlacement) {
+                    textCenterLocation = new PointF(controlLocation.X + courseControl.numberDeltaX, controlLocation.Y + courseControl.numberDeltaY);
+                }
+                else {
+                    textCenterLocation = GetTextLocation(controlLocation, (NormalCourseAppearance.controlOutsideDiameter / 2F + NormalCourseAppearance.controlNumberCircleDistance) * scaleRatio * appearance.controlCircleSize,
+                                                                                  text, NormalCourseAppearance.controlNumberFont, scaleRatio * appearance.numberHeight, existingObjects);
+                }
+
+                return new ControlNumberCourseObj(controlView.controlId, controlView.courseControlId, scaleRatio, appearance, text, textCenterLocation);
+            }
+            else {
+                // Only normal controls have numbers.
+                return null;
+            }
+        }
+
+        // Create the control code text object, avoiding existing objects on the map.
+        private static CourseObj CreateCode(EventDB eventDB, float scaleRatio, CourseAppearance appearance, CourseView.ControlView controlView, IEnumerable<CourseObj> existingObjects)
+        {
+            ControlPoint control = eventDB.GetControl(controlView.controlId);
+            CourseControl courseControl = controlView.courseControlId.IsNotNone ? eventDB.GetCourseControl(controlView.courseControlId) : null;
+            PointF controlLocation = control.location;
+            string text;
+            PointF textCenterLocation;
+            float distanceFromCenter = (NormalCourseAppearance.controlOutsideDiameter / 2F + NormalCourseAppearance.codeCircleDistance) * scaleRatio * appearance.controlCircleSize;
+
+            if (control.kind == ControlPointKind.Normal) {
+                text = control.code;
+
+                if (courseControl != null && courseControl.customNumberPlacement) {
+                    textCenterLocation = new PointF(controlLocation.X + courseControl.numberDeltaX, controlLocation.Y + courseControl.numberDeltaY);
+                }
+                else if (courseControl == null && control.customCodeLocation) {
+                    textCenterLocation = GetRectangleCenter(controlLocation, distanceFromCenter, (float) (control.codeLocationAngle * Math.PI / 180F), GetTextSize(text, NormalCourseAppearance.controlCodeFont, scaleRatio));
+                }
+                else {
+                    textCenterLocation = GetTextLocation(controlLocation, distanceFromCenter,
+                                                                                 text, NormalCourseAppearance.controlCodeFont, scaleRatio * appearance.numberHeight, existingObjects);
+                }
+
+                return new CodeCourseObj(controlView.controlId, controlView.courseControlId, scaleRatio, appearance, text, textCenterLocation);
+            }
+            else {
+                // Only normal controls get codes.
+                return null;
+            }
+        }
+
+        // Find a location for the control that is furthest possible from surrounding course objects.
+#if TEST
+        internal
+#endif
+        static PointF GetTextLocation(PointF controlLocation, float distanceFromCenter, string text, FontDesc font, float fontScaling, IEnumerable<CourseObj> list)
+        {
+            const double deltaAngle = Math.PI / 16;             // angle to increase by each time when testing an angle.
+
+            // Get a list of all nearby objects that we want to stay away from.
+            List<CourseObj> nearbyObjects = GetNearbyObjects(list, controlLocation, distanceFromCenter * 4);
+
+            // Get the size of the text.
+            SizeF textSize = GetTextSize(text, font, fontScaling);
+
+            // Try 32 different locations for the number, finding which angle has the largest distance from nearby objects.
+            // Start at the default angle, so if all angles are equally good that is the one we pick.
+            PointF bestPoint = new PointF();
+            double bestDistance = -1;
+
+            for (double angle = NormalCourseAppearance.defaultControlNumberAngle; 
+                   angle < NormalCourseAppearance.defaultControlNumberAngle + 2 * Math.PI; 
+                   angle += deltaAngle) 
+            {
+                PointF pt = GetRectangleCenter(controlLocation, distanceFromCenter, angle, textSize);
+                double distanceFromNearby = GetMinDistanceFromNearby(pt, nearbyObjects);
+
+                if (distanceFromNearby > bestDistance) {
+                    bestPoint = pt;
+                    bestDistance = distanceFromNearby;
+                }
+            }
+
+            return bestPoint; 
+        }
+
+        // Get all object that are within a distance of a given point, but not actually a control circle AT that point.
+        private static List<CourseObj> GetNearbyObjects(IEnumerable<CourseObj> list, PointF pt, float distance)
+        {
+            List<CourseObj> result = new List<CourseObj>();
+            foreach (CourseObj obj in list) {
+                if (obj is ControlCourseObj && ((ControlCourseObj) obj).location == pt)
+                    continue;     // ignore the control circle.
+
+                if (obj.DistanceFromPoint(pt) <= distance)
+                    result.Add(obj);
+            }
+
+            return result;
+        }
+
+        // Given a point and list of course objects, determine the minimum distance from that point
+        // to an object on that list. Returns 0 if the list is empty.
+        private static double GetMinDistanceFromNearby(PointF pt, List<CourseObj> list)
+        {
+            double minDistance = 1000000;
+
+            if (list.Count == 0)
+                return 0;
+
+            foreach (CourseObj courseObj in list) {
+                double distance = courseObj.DistanceFromPoint(pt);
+                if (distance < minDistance)
+                    minDistance = distance;
+            }
+
+            return minDistance;
+        }
+
+        // Find the size of the given text in the given font/size. Only the size of digits/capital letters is returned.
+#if TEST
+        internal
+#endif
+        static SizeF GetTextSize(string text, FontDesc font, float fontScaling)
+        {
+            Graphics g = Util.GetHiresGraphics();
+            using (Font f = font.GetScaledFont(fontScaling)) {
+                SizeF size = g.MeasureString(text, f, new PointF(0, 0), StringFormat.GenericTypographic);
+
+                // We really want the size of just the digits/capital letters. So, reduce by the descender size from 
+                // bottom and top (no way to get offset from top of box to top of cap letters).
+                FontFamily family = f.FontFamily;
+                float descender = family.GetCellDescent(f.Style) * font.EmHeight * fontScaling / family.GetEmHeight(f.Style);
+                size.Height = size.Height - 2 * descender;
+
+                return size;
+            }
+        }
+
+        // Given a center point, distance from that point, angle, and rectangle size, find the point that is the center of a 
+        // rectangle of the given size, at the given angle from the point, and the edge/corner of the rectangle
+        // is the given distance from the point.
+#if TEST
+        internal
+#endif
+        static PointF GetRectangleCenter(PointF centerPt, float distanceFromCenter, double angle, SizeF rectSize)
+        {
+            double w2 = rectSize.Width / 2;              // half the width
+            double h2 = rectSize.Height / 2;              // half the height
+            double r = distanceFromCenter;              // shorter variable name
+            double tangent = Math.Tan(angle);         // tangent of the angle.
+            PointF rectCenter;
+
+            if (w2 == 0 && h2 == 0) {
+                // Degenerate case: rectangle is empty.
+                rectCenter = new PointF((float) (Math.Cos(angle) * r), (float) (Math.Sin(angle) * r));
+            }
+            else if (w2 > 0 && Math.Abs(tangent) >= (h2 + r) / w2) {
+                // Case 1: the top of bottom edge of the rectangle touches the circle.
+                rectCenter = new PointF((float) ((h2 + r) / tangent), (float) (h2 + r));
+                if (Math.Sin(angle) < 0) {
+                    // top edge of rectangle touches the bottom of the circle.
+                    rectCenter.X = -rectCenter.X;
+                    rectCenter.Y = -rectCenter.Y;
+                }
+            }
+            else if (Math.Abs(tangent) <= h2 / (w2 + r)) {
+                // Case 2: the left or right edge of the rectangle touches the circle.
+                rectCenter = new PointF((float) (r + w2), (float) ((r + w2) * tangent));
+                if (Math.Cos(angle) < 0) {
+                    // right edge of rectangle touches left of circle
+                    rectCenter.X = -rectCenter.X;
+                    rectCenter.Y = -rectCenter.Y;
+                }
+            }
+            else {
+                // Case 3: a corner of the rectangle touches the circle
+                double normalAngle = Math.Atan2(Math.Abs(Math.Sin(angle)), Math.Abs(Math.Cos(angle)));  // normalize to first quadrant.
+                double angleRect = Math.Atan2(h2, w2);
+                double radiusRect = Math.Sqrt(h2 * h2 + w2 * w2);
+                double alpha = normalAngle - angleRect;
+                double beta = Math.Asin(Math.Sin(alpha) / r * radiusRect);
+                double angleToTouch = normalAngle + beta;
+
+                rectCenter = new PointF((float) (Math.Cos(angleToTouch) * r + w2), (float) (Math.Sin(angleToTouch) * r + h2));
+
+                if (Math.Cos(angle) < 0)
+                    rectCenter.X = - rectCenter.X;
+                if (Math.Sin(angle) < 0)
+                    rectCenter.Y = - rectCenter.Y;
+            }
+
+            return new PointF(rectCenter.X + centerPt.X, rectCenter.Y + centerPt.Y);
+        }
+
+        // Expand text
+        public static string ExpandText(EventDB eventDB, CourseView courseView, string text)
+        {
+            if (text.Contains(TextMacros.EventTitle))
+                text = text.Replace(TextMacros.EventTitle, QueryEvent.GetEventTitle(eventDB, " "));
+
+            if (text.Contains(TextMacros.CourseName))
+                text = text.Replace(TextMacros.CourseName, courseView.CourseName);
+
+            if (text.Contains(TextMacros.CourseLength))
+                text = text.Replace(TextMacros.CourseLength, string.Format("{0:0.0}", Math.Round(courseView.TotalLength / 100, MidpointRounding.AwayFromZero) / 10.0));
+
+            if (text.Contains(TextMacros.CourseClimb)) {
+                if (courseView.TotalClimb < 0)
+                    text = text.Replace(TextMacros.CourseClimb, "");
+                else
+                    text = text.Replace(TextMacros.CourseClimb, Convert.ToString(Math.Round(courseView.TotalClimb / 5, MidpointRounding.AwayFromZero) * 5.0));
+            }
+
+            if (text.Contains(TextMacros.ClassList)) {
+                string classList = "";
+                if (courseView.BaseCourseId.IsNotNone) {
+                    classList = eventDB.GetCourse(courseView.BaseCourseId).secondaryTitle;
+                    if (classList == null)
+                        classList = "";
+                    else
+                        classList = classList.Replace("|", " ");
+                }
+
+                text = text.Replace(TextMacros.ClassList, classList);
+            }
+            
+            return text;
+        }
+
+        // Create the course objects associated with this special. Assign the given layer to it.
+        static CourseObj CreateSpecial(EventDB eventDB, SymbolDB symbolDB, CourseView courseView, float scaleRatio, CourseAppearance appearance, Id<Special> specialId, CourseLayer normalLayer)
+        {
+            Special special = eventDB.GetSpecial(specialId);
+            CourseObj courseObj = null;
+
+            switch (special.kind) {
+            case SpecialKind.FirstAid:
+                courseObj = new FirstAidCourseObj(specialId, scaleRatio, appearance, special.locations[0]); break;
+            case SpecialKind.Water:
+                courseObj = new WaterCourseObj(specialId, scaleRatio, appearance, special.locations[0]); break;
+            case SpecialKind.OptCrossing:
+                courseObj = new CrossingCourseObj(Id<ControlPoint>.None, Id<CourseControl>.None, specialId, scaleRatio, appearance, special.orientation, special.locations[0]); break;
+            case SpecialKind.Forbidden:
+                courseObj = new ForbiddenCourseObj(specialId, scaleRatio, appearance, special.locations[0]); break;
+            case SpecialKind.RegMark:
+                courseObj = new RegMarkCourseObj(specialId, scaleRatio, appearance, special.locations[0]); break;
+            case SpecialKind.Boundary:
+                courseObj = new BoundaryCourseObj(specialId, scaleRatio, appearance, new SymPath(special.locations)); break;
+            case SpecialKind.OOB:
+                courseObj = new OOBCourseObj(specialId, scaleRatio, appearance, special.locations); break;
+            case SpecialKind.Dangerous:
+                courseObj = new DangerousCourseObj(specialId, scaleRatio, appearance, special.locations); break;
+            case SpecialKind.WhiteOut:
+                courseObj = new WhiteOutCourseObj(specialId, scaleRatio, appearance, special.locations); break;
+            case SpecialKind.Text:
+                string text = ExpandText(eventDB, courseView, special.text);
+                FontStyle fontStyle = special.fontBold ? FontStyle.Bold : FontStyle.Regular;
+                if (special.fontItalic)
+                    fontStyle |= FontStyle.Italic;
+                RectangleF boundingRect = RectangleF.FromLTRB((float)Math.Min(special.locations[0].X, special.locations[1].X), (float)Math.Min(special.locations[0].Y, special.locations[1].Y),
+                                                                                              (float)Math.Max(special.locations[0].X, special.locations[1].X), (float)Math.Max(special.locations[0].Y, special.locations[1].Y));
+                courseObj = new BasicTextCourseObj(specialId, text, boundingRect, special.fontName, fontStyle);
+                break;
+
+            case SpecialKind.Descriptions:
+                DescriptionKind descKind;
+                DescriptionLine[] description = GetCourseDescription(eventDB, symbolDB, courseView.BaseCourseId, out descKind);
+                courseObj = new DescriptionCourseObj(specialId, special.locations[0], (float) Util.Distance(special.locations[0], special.locations[1]), symbolDB, description, descKind);
+                break;
+
+            default:
+                Debug.Fail("bad special kind");
+                return null;
+            }
+
+            if (special.kind == SpecialKind.Descriptions)
+                courseObj.layer = CourseLayer.Descriptions;
+            else
+                courseObj.layer = normalLayer;
+
+            return courseObj;
+        }
+
+        // Return the description and description kind for a given CourseView.
+        public static DescriptionLine[] GetCourseDescription(EventDB eventDB, SymbolDB symbolDB, Id<Course> courseId, out DescriptionKind descKind)
+        {
+            CourseView courseViewDescription;
+            DescriptionLine[] description;
+            bool noTextOrSymbols = false;
+
+            // For all controls, show the longest description we have, and don't show text and symbols (just the grid).
+            if (courseId.IsNone) {
+                courseId = FindLongestDescription(eventDB, symbolDB);
+                noTextOrSymbols = true;
+            }
+
+            // Get the course view for the description we're using.
+            courseViewDescription = CourseView.CreateViewingCourseView(eventDB, new CourseDesignator(courseId));
+
+            // Create the description. Note the courseId is None only if we're both in all controls, and there are no courses.
+            DescriptionFormatter descFormatter = new DescriptionFormatter(courseViewDescription, symbolDB);
+            descKind = QueryEvent.GetDefaultDescKind(eventDB, courseId);
+            description = descFormatter.CreateDescription(descKind == DescriptionKind.Symbols);
+            if (noTextOrSymbols)
+                DescriptionFormatter.ClearTextAndSymbols(description);
+
+            return description;
+        }
+
+        // Find the longest description we have. If we have no courses, then return None.
+        static Id<Course> FindLongestDescription(EventDB eventDB, SymbolDB symbolDB)
+        {
+            int longest = 0;
+            Id<Course> longestCourse = Id<Course>.None;
+
+            foreach (Id<Course> courseId in eventDB.AllCourseIds) {
+                DescriptionFormatter descFormatter = new DescriptionFormatter(CourseView.CreateViewingCourseView(eventDB, new CourseDesignator(courseId)), symbolDB);
+                DescriptionKind descKind = QueryEvent.GetDefaultDescKind(eventDB, courseId);
+                DescriptionLine[] description = descFormatter.CreateDescription(descKind == DescriptionKind.Symbols);
+                if (description.Length > longest) {
+                    longest = description.Length;
+                    longestCourse = courseId;
+                }
+            }
+
+            return longestCourse;
+        }
+
+        // Create the object associated with the control/start/finish etc with this control view.
+        // AngleOut is the direction IN RADIANs leaving the control.
+        static CourseObj CreateCourseObject(EventDB eventDB, float scaleRatio, CourseAppearance appearance, float printScale, CourseView.ControlView controlView, double angleOut)
+        {
+            ControlPoint control = eventDB.GetControl(controlView.controlId);
+            uint gaps = QueryEvent.GetControlGaps(eventDB, controlView.controlId, printScale);
+            CourseObj courseObj = null;
+
+            switch (control.kind) {
+            case ControlPointKind.Start:
+            case ControlPointKind.MapExchange:
+                courseObj = new StartCourseObj(controlView.controlId, controlView.courseControlId, scaleRatio, appearance, double.IsNaN(angleOut) ? 0 : (float)Util.RadiansToDegrees(angleOut), control.location);
+                break;
+
+            case ControlPointKind.Finish:
+                courseObj = new FinishCourseObj(controlView.controlId, controlView.courseControlId, scaleRatio, appearance, gaps, control.location);
+                break;
+
+            case ControlPointKind.Normal:
+                courseObj = new ControlCourseObj(controlView.controlId, controlView.courseControlId, scaleRatio, appearance, gaps, control.location);
+                break;
+
+            case ControlPointKind.CrossingPoint:
+                courseObj = new CrossingCourseObj(controlView.controlId, controlView.courseControlId, Id<Special>.None, scaleRatio, appearance, control.orientation, control.location);
+                break;
+
+            default:
+                Debug.Fail("bad control kind");
+                return null;
+            }
+
+            return courseObj;
+        }
+
+
+        // Get all the locations in the course exception controlView.
+        private static PointF[] GetOtherLocations(EventDB eventDB, CourseView courseView, CourseView.ControlView controlViewExcept)
+        {
+            List<PointF> list = new List<PointF>();
+
+            foreach (CourseView.ControlView controlView in courseView.ControlViews) {
+                if (controlView != controlViewExcept)
+                    list.Add(eventDB.GetControl(controlView.controlId).location);
+            }
+
+            return list.ToArray();
+        }
+
+        // Create a single object associated with the leg from courseControlId1 to courseControlId2. Does not consider
+        // flagging (but does consider bends and gaps.) Used for highlighting on the map. 
+        public static CourseObj CreateSimpleLeg(EventDB eventDB, float scaleRatio, CourseAppearance appearance, Id<CourseControl> courseControlId1, Id<CourseControl> courseControlId2)
+        {
+            Id<ControlPoint> controlId1 = eventDB.GetCourseControl(courseControlId1).control;
+            Id<ControlPoint> controlId2 = eventDB.GetCourseControl(courseControlId2).control;
+            ControlPoint control1 = eventDB.GetControl(controlId1);
+            ControlPoint control2 = eventDB.GetControl(controlId2);
+            LegGap[] gaps;
+
+            SymPath legPath = GetLegPath(eventDB, control1.location, control1.kind, controlId1, control2.location, control2.kind, controlId2, scaleRatio, appearance, out gaps);
+            if (legPath == null)
+                return null;
+
+            return new LegCourseObj(controlId1, courseControlId1, courseControlId2, scaleRatio, appearance, legPath, gaps);
+        }
+
+        // Create the objects associated with the leg from controlView1 to controlView2. Could be multiple because
+        // a leg may be partly flagged, and so forth. Gaps do not create separate course objects.
+        private static CourseObj[] CreateLeg(EventDB eventDB, float scaleRatio, CourseAppearance appearance, CourseView.ControlView controlView1, CourseView.ControlView controlView2, Id<Leg> legId)
+        {
+            ControlPoint control1 = eventDB.GetControl(controlView1.controlId);
+            ControlPoint control2 = eventDB.GetControl(controlView2.controlId);
+            Leg leg = (legId.IsNotNone) ? eventDB.GetLeg(legId) : null;
+            List<SymPath> paths = new List<SymPath>();     // paths for each segment of the leg.
+            List<LegGap[]> gapsList = new List<LegGap[]>();     // gaps for each segment of the leg.
+            List<bool> isFlagged = new List<bool>();             // indicates if each segment is flagged or not.
+
+            LegGap[] gaps;                // What kind of gaps are present? Null array if none 
+
+            // Get the path of the line, and the gaps.
+            SymPath legPath = GetLegPath(eventDB, control1.location, control1.kind, controlView1.controlId, control2.location, control2.kind, controlView2.controlId, scaleRatio, appearance, out gaps);
+            if (legPath == null)
+                return null;
+
+            // What kind of flagging does this leg have (none/full/begin/end)?
+            FlaggingKind flagging = QueryEvent.GetLegFlagging(eventDB, controlView1.controlId, controlView2.controlId, legId);
+
+            // Based on flagging kind, set up the paths/isFlagged lists. Add in gaps as part of it.
+            if (flagging == FlaggingKind.Begin || flagging == FlaggingKind.End) {
+                // Flagging is partial. We need to split the path into two.
+                SymPath beginPath, endPath;
+                legPath.Split(leg.flagStartStop, out beginPath, out endPath);
+
+                paths.Add(beginPath);
+                gapsList.Add(gaps);
+                isFlagged.Add(flagging == FlaggingKind.Begin);
+
+                // Update gaps for the end part.
+                if (gaps != null) {
+                    gaps = (LegGap[]) gaps.Clone();
+                    for (int i = 0; i < gaps.Length; ++i)
+                        gaps[i].distanceFromStart -= beginPath.Length;
+                }
+
+                paths.Add(endPath);
+                gapsList.Add(gaps);
+                isFlagged.Add(flagging == FlaggingKind.End);
+            }
+            else {
+                // flagging is not partial. A single path is OK.
+                paths.Add(legPath);
+                gapsList.Add(gaps);
+                isFlagged.Add(flagging == FlaggingKind.All);
+            }
+
+            // Create course objects for this leg from the paths/isFlagged lists.
+            CourseObj[] objs = new CourseObj[paths.Count];
+            for (int i = 0; i < paths.Count; ++i) {
+                if (isFlagged[i]) 
+                    objs[i] = new FlaggedLegCourseObj(controlView1.controlId, controlView1.courseControlId, controlView2.courseControlId, scaleRatio, appearance, paths[i], gapsList[i]);
+                else
+                    objs[i] = new LegCourseObj(controlView1.controlId, controlView1.courseControlId, controlView2.courseControlId, scaleRatio, appearance, paths[i], gapsList[i]);
+            }
+
+            return objs;
+        }
+
+        // Create a path from pt1 to pt2, with a radius aroudn the points correct for the given control kind. If the leg would
+        // be of zero length, return null. The controlIds for the start and end points are optional -- if supplied, they are used
+        // to deal with bends and gaps. If either is None, then the legs don't use bends or gaps. Returns the gaps to used
+        // with the radius subtracted from them.
+        public static SymPath GetLegPath(EventDB eventDB, PointF pt1, ControlPointKind kind1, Id<ControlPoint> controlId1, PointF pt2, ControlPointKind kind2, Id<ControlPoint> controlId2, float scaleRatio, CourseAppearance appearance, out LegGap[] gaps)
+        {
+            PointF[] bends = null;
+            gaps = null;
+
+            // Get bends and gaps if controls were supplied.
+            if (controlId1.IsNotNone && controlId2.IsNotNone) {
+                Id<Leg> legId = QueryEvent.FindLeg(eventDB, controlId1, controlId2);
+                Leg leg = (legId.IsNotNone) ? eventDB.GetLeg(legId) : null;
+
+                // Get the path of the line.
+                if (leg != null) {
+                    bends = leg.bends;
+                    gaps = QueryEvent.GetLegGaps(eventDB, controlId1, controlId2);
+                }
+            }
+
+            return GetLegPath(pt1, GetLegRadius(kind1, scaleRatio, appearance), pt2, GetLegRadius(kind2, scaleRatio, appearance), bends, gaps);
+        }
+
+        // Create a path from pt1 to pt2, with the given radius around the legs. If the leg would
+        // be of zero length, return null. If bends is non-null, then the path should include those bends.
+        // If gaps is non-null, updates the gaps by subtracting the radius from them.
+        private static SymPath GetLegPath(PointF pt1, double radius1, PointF pt2, double radius2, PointF[] bends, LegGap[] gaps)
+        {
+            double legLength = Util.Distance(pt1, pt2);
+
+            // Check for no leg.
+            if (legLength <= radius1 + radius2)
+                return null;
+
+            int bendCount = (bends == null) ? 0 : bends.Length;
+            PointF[] coords = new PointF[2 + bendCount];
+            PointKind[] kinds = new PointKind[2 + bendCount];
+
+            // Set the end points.
+            coords[0] = Util.DistanceAlongLine(pt1, (bendCount > 0) ? bends[0] : pt2, radius1);
+            coords[coords.Length - 1] = Util.DistanceAlongLine(pt2, (bendCount > 0) ? bends[bends.Length - 1] : pt1, radius2);
+
+            // Set the bends.
+            if (bendCount > 0)
+                Array.Copy(bends, 0, coords, 1, bendCount);
+
+            // Create the path.
+            for (int i = 0; i < kinds.Length; ++i)
+                kinds[i] = PointKind.Normal;
+
+            // Update the gaps (if any).
+            if (gaps != null) {
+                for (int i = 0; i < gaps.Length; ++i)
+                    gaps[i].distanceFromStart -= (float) radius1;
+            }
+
+            return new SymPath(coords, kinds);
+        }
+
+        // Get the radius of where the leg should start from a control point of a given kind.
+        private static double GetLegRadius(ControlPointKind controlKind, float scaleRatio, CourseAppearance appearance)
+        {
+            switch (controlKind) {
+            case ControlPointKind.CrossingPoint:
+                return scaleRatio * NormalCourseAppearance.crossingRadius * appearance.controlCircleSize;
+
+            case ControlPointKind.Normal:
+                return scaleRatio * ((NormalCourseAppearance.controlOutsideDiameter * appearance.controlCircleSize / 2F) - (NormalCourseAppearance.lineThickness * appearance.lineWidth / 2F));
+
+            case ControlPointKind.Finish:
+                return scaleRatio * ((NormalCourseAppearance.finishOutsideDiameter * appearance.controlCircleSize / 2F) - (NormalCourseAppearance.lineThickness * appearance.lineWidth / 2F));
+
+            case ControlPointKind.Start:
+            case ControlPointKind.MapExchange:
+                return scaleRatio * NormalCourseAppearance.startRadius * appearance.controlCircleSize;
+
+            default:
+                Debug.Fail("Bad kind");
+                return 0;
+            }
+        }
+
+        // Get the angle from the given control index to the next control. 
+        public static double ComputeAngleOut(EventDB eventDB, CourseView courseView, int controlIndex)
+        {
+            PointF pt1 = eventDB.GetControl(courseView.ControlViews[controlIndex].controlId).location;
+
+            // Get index of next control.
+            int nextControlIndex = courseView.GetNextControl(controlIndex);
+            if (nextControlIndex < 0)
+                return double.NaN;
+
+            // By default, the location of the next control is the direction.
+            PointF pt2 = eventDB.GetControl(courseView.ControlViews[nextControlIndex].controlId).location;
+
+            // If there is a custom leg, then use the location of the first bend instead. 
+            Id<Leg> legId = QueryEvent.FindLeg(eventDB, courseView.ControlViews[controlIndex].controlId, courseView.ControlViews[nextControlIndex].controlId);
+            if (legId.IsNotNone) {
+                Leg leg = eventDB.GetLeg(legId);
+                if (leg.bends != null && leg.bends.Length > 0)
+                    pt2 = leg.bends[0];
+            }
+
+            return Math.Atan2(pt2.Y - pt1.Y, pt2.X - pt1.X);
+        }
+
+        // Cut any overlapping control circles in the given layer.
+        private static void AutoCutCircles(CourseLayout courseLayout, CourseLayer layer)
+        {
+            foreach (CourseObj courseObj in courseLayout) {
+                if (courseObj.layer == layer && (courseObj is ControlCourseObj || courseObj is FinishCourseObj))
+                    AutoCutControl((PointCourseObj) courseObj, courseLayout);
+            }
+        }
+
+        // Check this control and add cuts to it if needed.
+        private static void AutoCutControl(PointCourseObj controlObj, CourseLayout courseLayout)
+        {
+            foreach (CourseObj courseObj in courseLayout) {
+                if (courseObj != controlObj && courseObj.layer == controlObj.layer && courseObj is PointCourseObj)
+                    CutControlWithRespectTo(controlObj, (PointCourseObj)courseObj);
+            }
+        }
+
+        // Cut "controlObj" with respect to "courseObj", if courseObj is close enough to overlap.
+        private static void CutControlWithRespectTo(PointCourseObj controlObj, PointCourseObj courseObj)
+        {
+            float radiusControl = controlObj.TrueRadius;
+            float radiusOther = courseObj.TrueRadius;
+            double distance = Util.Distance(controlObj.location, courseObj.location);
+
+            if (distance < (radiusControl + radiusOther) * 0.9F && distance > (radiusControl + radiusOther) * 0.35F) {
+                // The other object is close enough to the control to merit cutting, but not too close. (0.9 and 0.35 were just arrived by what looks good.)
+                for (int gapNum = 0; gapNum < 32; ++gapNum) {
+                    PointF gapEnd1 = GapStartLocation(controlObj.location, radiusControl, gapNum);
+                    PointF gapEnd2 = GapStartLocation(controlObj.location, radiusControl, gapNum + 1);
+                    // If both ends of the gap are overlapped, cut it out.
+                    if (Util.Distance(gapEnd1, courseObj.location) < radiusOther &&
+                        Util.Distance(gapEnd2, courseObj.location) < radiusOther) {
+                        controlObj.gaps &= ~(1U << gapNum);   // add a gap.
+                    }
+                }
+            }
+        }
+
+        // Find location where the gap begins.
+        private static PointF GapStartLocation(PointF pointF, float radiusControl, int gapNum)
+        {
+            return MapModel.Util.MoveDistance(pointF, radiusControl, gapNum * (360F / 32F));
+        }
+    }
+}