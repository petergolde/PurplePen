/* Copyright (c) 2006-2008, Peter Golde
 * All rights reserved.
 * 
 * Redistribution and use in source and binary forms, with or without 
 * modification, are permitted provided that the following conditions are 
 * met:
 * 
 * 1. Redistributions of source code must retain the above copyright
 * notice, this list of conditions and the following disclaimer.
 * 
 * 2. Redistributions in binary form must reproduce the above copyright
 * notice, this list of conditions and the following disclaimer in the
 * documentation and/or other materials provided with the distribution.
 * 
 * 3. Neither the name of Peter Golde, nor "Purple Pen", nor the names
 * of its contributors may be used to endorse or promote products
 * derived from this software without specific prior written permission.
 * 
 * THIS SOFTWARE IS PROVIDED BY THE COPYRIGHT HOLDERS AND
 * CONTRIBUTORS "AS IS" AND ANY EXPRESS OR IMPLIED WARRANTIES,
 * INCLUDING, BUT NOT LIMITED TO, THE IMPLIED WARRANTIES OF
 * MERCHANTABILITY AND FITNESS FOR A PARTICULAR PURPOSE ARE
 * DISCLAIMED. IN NO EVENT SHALL THE COPYRIGHT OWNER OR
 * CONTRIBUTORS BE LIABLE FOR ANY DIRECT, INDIRECT, INCIDENTAL,
 * SPECIAL, EXEMPLARY, OR CONSEQUENTIAL DAMAGES (INCLUDING,
 * BUT NOT LIMITED TO, PROCUREMENT OF SUBSTITUTE GOODS OR
 * SERVICES; LOSS OF USE, DATA, OR PROFITS; OR BUSINESS
 * INTERRUPTION) HOWEVER CAUSED AND ON ANY THEORY OF LIABILITY,
 * WHETHER IN CONTRACT, STRICT LIABILITY, OR TORT (INCLUDING
 * NEGLIGENCE OR OTHERWISE) ARISING IN ANY WAY OUT OF THE
 * USE OF THIS SOFTWARE, EVEN IF ADVISED OF THE POSSIBILITY
 * OF SUCH DAMAGE.
 */

using System;
using System.Collections.Generic;
using System.Text;
using System.IO;
using System.Diagnostics;
using System.Globalization;
using System.Drawing;

namespace PurplePen
{
    /// <summary>
    /// A course view is a static view of all or part of a course. It is a static snapshot,
    /// and doesn't change if the underlying course changes. It also handles subsetting for
    /// map exchanges, relay variations, the all controls view, etc. It is the basis for
    /// control descriptions and the course drawing.
    /// </summary>
    class CourseView
    {
        public enum CourseViewKind {
            Normal,
            AllControls,
            Score
        };

        public class ControlView
        {
            public int ordinal;                 // Ordinal number (number in the description sheet).
                                                // 0 = start, -1 = N/A (finish, crossing, flagged route, etc).
            public char variation;              // If this is a variation control, the character A-Z of the variation.
            public Id<ControlPoint> controlId;               // ID of control in the event DB
            public Id<CourseControl> courseControlId;         // ID of course control in the event DB
            public int[] legTo;                 // Indices in the list of the control a leg should be drawn to
            public Id<Leg>[] legId;                 // If special leg information, the ID in the eventDB.
            public float[] legLength;           // Length of the leg
        };
            

        private EventDB eventDB;
        private string courseName;
        private CourseDesignator courseDesignator;

        private readonly List<ControlView> controlViews = new List<ControlView>();
        private readonly List<Id<Special>> specialIds = new List<Id<Special>>();

        private int scoreColumn;                // column to put score into.

        private int normalControlCount;         // number of normal controls.
        private float totalPoints;              // total points.
        private float totalLength;              // total length.
        private float partLength;
        private float totalClimb;

        private float mapScale;                // scale of map
        private float printScale;               // scale to print

        public List<ControlView> ControlViews
        {
            get
            {
                return controlViews;
            }
        }

        // All the specials on this course.
        public List<Id<Special>> SpecialIds
        {
            get { return specialIds; }
        }

        public EventDB EventDB {
            get { return eventDB; }
        }

        public CourseDesignator CourseDesignator
        {
            get { return courseDesignator; }
        }

        // Get the ID of the Course in the event DB. Returns None for an All Controls view.
        public Id<Course> BaseCourseId {
            get { return courseDesignator.CourseId; }
        }

        // Get the kind of the course view.
        public CourseViewKind Kind
        {
            get
            {
                if (courseDesignator.IsAllControls)
                    return CourseViewKind.AllControls;
                else {
                    Course course = eventDB.GetCourse(courseDesignator.CourseId);
                    if (course.kind == CourseKind.Score)
                        return CourseViewKind.Score;
                    else if (course.kind == CourseKind.Normal)
                        return CourseViewKind.Normal;
                    else {
                        Debug.Fail("Bad course kind"); return CourseViewKind.Normal;
                    }
                }
            }
        }

        // Get the label kind to use.
        public ControlLabelKind ControlLabelKind {
            get {
                if (courseId.IsNone)
                    return ControlLabelKind.Code;
                else
                    return eventDB.GetCourse(courseId).labelKind;
            }
        }

        public string CourseName
        {
            get { return courseName; }
        }

        // If multi-part course, length of all parts
        public float TotalLength {
            get { 
                return totalLength;
            }
        }

        // If multi-part course, length of this part only
        public float PartLength
        {
            get
            {
                return partLength;
            }
        }

        public float TotalScore
        {
            get
            {
                return totalPoints;
            }
        }

        public float TotalClimb
        {
            get
            {
                return totalClimb;
            }
        }

        public int TotalNormalControls
        {
            get
            {
                return normalControlCount;
            }
        }

        public int ScoreColumn {
            get { return scoreColumn; }
        }

        public float MapScale
        {
            get { return mapScale; }
        }

        public float PrintScale
        {
            get { return printScale; }
        }

        public float ScaleRatio
        {
            get { return printScale / mapScale; }
        }

        // Get the index of the next control. If this is a splitting control, just takes the first.
        // If no next control, then returns -1.
        public int GetNextControl(int controlIndex)
        {
            ControlView controlView = controlViews[controlIndex];

            if (controlView.legTo != null && controlView.legTo.Length > 0)
                return controlView.legTo[0];
            else
                return -1;
        }

        // Get the index of the previous control. If this is a joining control, just takes one of the controls previous.
        // If no next control, then returns -1.
        public int GetPrevControl(int controlIndex)
        {
            for (int i = controlIndex - 1; i >= 0; --i) {
                ControlView controlView = controlViews[i];
                if (controlView.legTo != null) {
                    for (int leg = 0; leg < controlView.legTo.Length; ++leg) {
                        if (controlView.legTo[leg] == controlIndex)
                            return i;
                    }
                }
            }

            return -1;
        }

        // Get the bounds of the course view. Uses a 10mm boundary around the controls.
        public RectangleF GetViewBounds()
        {
            const float BORDER = 10;      // amount of border around the controls.

            RectangleF bounds = new RectangleF();

            foreach (ControlView controlView in controlViews) {
                if (controlView.controlId.IsNotNone) {
                    PointF controlLocation = eventDB.GetControl(controlView.controlId).location;
                    RectangleF controlBounds = new RectangleF(controlLocation.X - BORDER, controlLocation.Y - BORDER, BORDER * 2, BORDER * 2);
                    if (bounds.IsEmpty)
                        bounds = controlBounds;
                    else
                        bounds = RectangleF.Union(bounds, controlBounds);
                }
            }

            return bounds;
        }

        private CourseView(EventDB eventDB, CourseDesignator courseDesignator)
        {
            this.eventDB = eventDB;
            this.courseDesignator = courseDesignator;
        }

        // Get the map and print scales.
        private void GetScales()
        {
            mapScale = eventDB.GetEvent().mapScale;
            printScale = QueryEvent.GetPrintScale(eventDB, courseDesignator.CourseId);
        }


        // The legTo array currently has courseControlId values in it.
        // Convert them to indices into the controlView list. Also, fills
        // in the legId array and the length lengths.
        private void UpdateLegToIndices()
        {
            for (int i = 0; i < controlViews.Count; ++i) {
                if (controlViews[i].legTo == null)
                    continue;

                controlViews[i].legId = new Id<Leg>[controlViews[i].legTo.Length];
                controlViews[i].legLength = new float[controlViews[i].legTo.Length];

                for (int legIndex = 0; legIndex < controlViews[i].legTo.Length; ++legIndex) {
                    Id<CourseControl> courseControlId = new Id<CourseControl>(controlViews[i].legTo[legIndex]);

                    if (courseControlId.IsNotNone) {
                        int j;
                        for (j = i + 1; j < controlViews.Count; ++j) {
                            if (courseControlId == controlViews[j].courseControlId) {
                                controlViews[i].legTo[legIndex] = j;
                                controlViews[i].legId[legIndex] = QueryEvent.FindLeg(eventDB, controlViews[i].controlId, controlViews[j].controlId);
                                break;
                            }
                        }

                        Debug.Assert(j < controlViews.Count);  // make sure we found it.
                    }

                    controlViews[i].legLength[legIndex] = QueryEvent.ComputeLegLength(eventDB, 
                        controlViews[i].controlId,
                        controlViews[controlViews[i].legTo[legIndex]].controlId,
                        controlViews[i].legId[legIndex]);
                }
            }
        }

        // Compute stats like total length, total score, number of controls, etc.
        private void ComputeStatistics()
        {
            totalPoints = 0;
            normalControlCount = 0;
            partLength = 0;

            if (courseDesignator.IsAllControls)
                totalClimb = -1;
            else
                totalClimb = eventDB.GetCourse(courseDesignator.CourseId).climb;

            for (int i = 0; i < controlViews.Count; ++i) {
                ControlView controlView = controlViews[i];

                if (controlView.controlId.IsNotNone) {
                    ControlPoint control = eventDB.GetControl(controlView.controlId);
                    if (control.kind == ControlPointKind.Normal)
                        ++normalControlCount;
                }

                if (controlView.courseControlId.IsNotNone) {
                    ControlPoint control = eventDB.GetControl(controlView.controlId);
                    CourseControl courseControl = eventDB.GetCourseControl(controlView.courseControlId);
                    if (control.kind == ControlPointKind.Normal && courseControl.points > 0)
                        totalPoints += courseControl.points;
                }

                // Always use the first leg for split controls.
                if (controlView.legTo != null && controlView.legTo.Length > 0)
                    partLength += controlView.legLength[0];
            }

            // Get the total length from another course view, if this is just a partial course.
            if (courseDesignator.AllParts || courseDesignator.IsAllControls)
                totalLength = partLength;
            else {
                CourseView viewEntireCourse = CourseView.CreateCourseView(eventDB, new CourseDesignator(courseDesignator.CourseId), false);
                totalLength = viewEntireCourse.TotalLength;
            }
        }

        // Finalize the course view
        private void Finish()
        {
            GetScales();
            UpdateLegToIndices();
            ComputeStatistics();
        }

        // Add the appropriate specials for the given course to the course view.
        // If descriptionSpecialOnly is true, then only description sheet specials are added.
        private void AddSpecials(Id<Course> courseId, bool addNonDescriptionSpecials, bool addDescriptionSpecials)
        {
            foreach (Id<Special> specialId in eventDB.AllSpecialIds) {
                if (ShouldAddSpecial(eventDB.GetSpecial(specialId).kind, addNonDescriptionSpecials, addDescriptionSpecials)) {
                    if (QueryEvent.CourseContainsSpecial(eventDB, courseId, specialId))
                        specialIds.Add(specialId);
                }
            }
        }

        // Should we add the given special?
        private bool ShouldAddSpecial(SpecialKind kind, bool addNonDescriptionSpecials, bool addDescriptionSpecials)
        {
            if (kind == SpecialKind.Descriptions)
                return addDescriptionSpecials;
            else
                return addNonDescriptionSpecials;
        }


        //  -----------  Static methods to create a new CourseView.  -----------------

<<<<<<< HEAD
        // Create a normal course view -- the standard view in order, from start control to finish control. courseId may NOT be None.
        private static CourseView CreateCourseView(EventDB eventDB, CourseDesignator courseDesignator, bool descriptionSpecialsOnly)
=======
        // Create a normal course view -- the standard view in order.
        public static CourseView CreateCourseView(EventDB eventDB, Id<Course> courseId, bool addNonDescriptionSpecials, bool addDescriptionSpecials)
>>>>>>> 6290b598
        {
            Debug.Assert(! courseDesignator.IsAllControls);

            Course course = eventDB.GetCourse(courseDesignator.CourseId);
            CourseView courseView;
            if (course.kind == CourseKind.Score) 
                courseView = CreateScoreCourseView(eventDB, courseDesignator);
            else if (course.kind == CourseKind.Normal) {
                courseView = CreateStandardCourseView(eventDB, courseDesignator);
            }
            else {
                Debug.Fail("Bad course kind"); return null;
            }

<<<<<<< HEAD
            courseView.AddSpecials(courseDesignator.CourseId, descriptionSpecialsOnly);
=======
            courseView.AddSpecials(courseId, addNonDescriptionSpecials, addDescriptionSpecials);
>>>>>>> 6290b598

            return courseView;
        }

        // Create the All Controls view -- show all controls, sorted.
        private static CourseView CreateAllControlsView(EventDB eventDB)
        {
            return CreateFilteredAllControlsView(eventDB, null, ControlPointKind.None, true, true);
        }

        // Create an filtered All Controls view -- show controls from the control collection, but only includes some.
        // excludedCourses contains an array of course ids to excluded from the contgrols.
        // kindFilter, if non-null, limits the controls to this kind of controls.
        public static CourseView CreateFilteredAllControlsView(EventDB eventDB, Id<Course>[] excludedCourses, ControlPointKind kindFilter, bool addSpecials, bool addDescription)
        {
            CourseView courseView = new CourseView(eventDB, CourseDesignator.AllControls);

            courseView.courseName = MiscText.AllControls;

            // Add every control to the course view, subject to the filters.
            foreach (Id<ControlPoint> controlId in eventDB.AllControlPointIds) {
                ControlPoint control = eventDB.GetControl(controlId);

                // Check if the control is filtered out.

                if (excludedCourses != null) {
                    // Filter excluded courses.
                    foreach (Id<Course> excludedCourseId in excludedCourses) {
                        if (QueryEvent.CourseUsesControl(eventDB, excludedCourseId, controlId))
                            goto SKIP;
                    }
                }

                if (kindFilter != ControlPointKind.None) {
                    // Filter on control type.
                    if (control.kind != kindFilter)
                        goto SKIP;
                }

                // We are going to include this control in the collection.

                ControlView controlView = new ControlView();

                controlView.courseControlId = Id<CourseControl>.None;
                controlView.controlId = controlId;

                // All controls doesn't have ordinals or variations.
                controlView.ordinal = -1;
                controlView.variation = (char)0;

                courseView.controlViews.Add(controlView);
 
       SKIP:        ;
            }

            // Sort the control views: first by kind, then by code.
            courseView.controlViews.Sort((view1, view2) => QueryEvent.CompareControlIds(eventDB, view1.controlId, view2.controlId));

            courseView.Finish();

            if (addSpecials) {
                // Add every special, regardless of courses it is on, except for descriptions. Descriptions are added to all
                // controls only if they appear in all courses (otherwise we'd see a ton of descriptions on all controls), and if "addDescription" is true
                foreach (Id<Special> specialId in eventDB.AllSpecialIds) {
                    Special special = eventDB.GetSpecial(specialId);
                    if (special.kind == SpecialKind.Descriptions) {
                        if (addDescription && special.allCourses)
                            courseView.specialIds.Add(specialId);
                    }
                    else
                        courseView.specialIds.Add(specialId);
                }
            }

            return courseView;
        }

        // Create a course view for normal viewing.
        public static CourseView CreateViewingCourseView(EventDB eventDB, CourseDesignator courseDesignator)
        {
            if (courseDesignator.IsAllControls)
                return CourseView.CreateAllControlsView(eventDB);
            else
                return CourseView.CreateCourseView(eventDB, courseDesignator, false);
        }

        // Create the course view for printing and OCAD export. If CourseId is 0, then the all controls view for printing.
        public static CourseView CreatePrintingCourseView(EventDB eventDB, CourseDesignator courseDesignator)
        {
            if (courseDesignator.IsAllControls)
                return CourseView.CreateFilteredAllControlsView(eventDB, null, ControlPointKind.None, true, false);
            else
<<<<<<< HEAD
                return CourseView.CreateCourseView(eventDB, courseDesignator, false);
=======
                return CourseView.CreateCourseView(eventDB, courseId, true, true);
>>>>>>> 6290b598
        }

        // Create the course view for positioning the print area.
        public static CourseView CreatePositioningCourseView(EventDB eventDB, CourseDesignator courseDesignator)
        {
            if (courseDesignator.IsAllControls)
                return CourseView.CreateFilteredAllControlsView(eventDB, null, ControlPointKind.None, false, false);
            else
<<<<<<< HEAD
                return CourseView.CreateCourseView(eventDB, courseDesignator, true);
=======
                return CourseView.CreateCourseView(eventDB, courseId, false, true);
>>>>>>> 6290b598
        }

        // Create the standard view onto a regular course, without variations.
        private static CourseView CreateStandardCourseView(EventDB eventDB, CourseDesignator courseDesignator)
        {
            Course course = eventDB.GetCourse(courseDesignator.CourseId);

            // Get sub-part of the course. firstCourseControls is the first control to process, lastCourseControl is the last one to 
            // process, or None if process to the end of the course.
            Id<CourseControl> firstCourseControl, lastCourseControl;
            if (courseDesignator.AllParts) {
                firstCourseControl = course.firstCourseControl;
                lastCourseControl = Id<CourseControl>.None;
            }
            else {
                QueryEvent.GetCoursePartBounds(eventDB, courseDesignator.CourseId, courseDesignator.Part, out firstCourseControl, out lastCourseControl);
            }
            
            CourseView courseView = new CourseView(eventDB, courseDesignator);
            Id<CourseControl> courseControlId;
            int ordinal;

            courseView.courseName = course.name;
            courseView.scoreColumn = -1;

<<<<<<< HEAD
            ordinal = 1;
            courseControlId = course.firstCourseControl;
=======
            courseControlId = course.firstCourseControl;
            ordinal = course.firstControlOrdinal;
>>>>>>> 6290b598

            // Increase the ordinal value for each normal control before the first one we're considering.
            while (courseControlId.IsNotNone && courseControlId != firstCourseControl) { // also break loop at lastCourseControlId
                CourseControl courseControl = eventDB.GetCourseControl(courseControlId);
                ControlPoint control = eventDB.GetControl(courseControl.control);
                if (control.kind == ControlPointKind.Normal)
                    ++ordinal;
                courseControlId = courseControl.nextCourseControl;
            }

            while (courseControlId.IsNotNone) { // also break loop at lastCourseControlId
                ControlView controlView = new ControlView();
                CourseControl courseControl = eventDB.GetCourseControl(courseControlId);
                ControlPoint control = eventDB.GetControl(courseControl.control);

                controlView.courseControlId = courseControlId;
                controlView.controlId = courseControl.control;

                // Set the ordinal number.
                // UNDONE MAPEXCHANGE: Need to do something special for map exchanges here?
                if (control.kind == ControlPointKind.Normal)
                    controlView.ordinal = ordinal++;
                else if (control.kind == ControlPointKind.Start || control.kind == ControlPointKind.MapExchange)
                    controlView.ordinal = 0;
                else
                    controlView.ordinal = -1;

                // This kind of view doesn't support variations.
                controlView.variation = (char)0;

                // Set the legTo array with the next courseControlID. This is later updated
                // to the indices.
                if (courseControl.nextCourseControl.IsNotNone && courseControlId != lastCourseControl) {
                    controlView.legTo = new int[1] { courseControl.nextCourseControl.id };   // legTo initially holds course control ids, later changed.
                }

                // Add the controlview.
                courseView.controlViews.Add(controlView);

                // Move to the next control.
                if (courseControlId == lastCourseControl)
                    break;
                courseControlId = courseControl.nextCourseControl;
            }

            courseView.Finish();
            return courseView;
        }

        // Create the normal view onto a score course
        private static CourseView CreateScoreCourseView(EventDB eventDB, CourseDesignator courseDesignator)
        {
            Course course = eventDB.GetCourse(courseDesignator.CourseId);
            CourseView courseView = new CourseView(eventDB, courseDesignator);
            Id<CourseControl> courseControlId;

            courseView.courseName = course.name;
            courseView.scoreColumn = course.scoreColumn;

            courseControlId = course.firstCourseControl;

            while (courseControlId.IsNotNone) {
                ControlView controlView = new ControlView();
                CourseControl courseControl = eventDB.GetCourseControl(courseControlId);

                controlView.courseControlId = courseControlId;
                controlView.controlId = courseControl.control;

                // Ordinals assigned after sorting.
                controlView.ordinal = -1;
                controlView.variation = (char)0;

                // Move to the next control.
                courseView.controlViews.Add(controlView);
                courseControlId = courseControl.nextCourseControl;
            }

            // Sort the control views: first by kind, then by score, then by code.
            courseView.controlViews.Sort(delegate(ControlView view1, ControlView view2) {
                ControlPoint control1 = eventDB.GetControl(view1.controlId);
                ControlPoint control2 = eventDB.GetControl(view2.controlId);
                CourseControl courseControl1 = eventDB.GetCourseControl(view1.courseControlId);
                CourseControl courseControl2 = eventDB.GetCourseControl(view2.courseControlId);

                if (control1.kind < control2.kind)
                    return -1;
                else if (control1.kind > control2.kind)
                    return 1;
                
                if (courseControl1.points != courseControl2.points)
                    return courseControl1.points.CompareTo(courseControl2.points);
                else
                    return Util.CompareCodes(control1.code, control2.code);
            });

            // Assign ordinals, if applicable. If scores in column A, then no ordinals will be assigned.
            if (courseView.scoreColumn != 0) {
                int ordinal = 1;
                foreach (ControlView control in courseView.controlViews) {
                    if (eventDB.GetControl(control.controlId).kind == ControlPointKind.Normal)
                        control.ordinal = ordinal++;
                }
            }

            courseView.Finish();
            return courseView;
        }
    }

    // A CourseDesignator indicates a course or part of a course for creating a course view.
    // It describes the current view.
    public class CourseDesignator
    {
        private Id<Course> courseId;   // ID of the course, none for all controls.
        private int part;                         // Which part of the course. -1 means all parts or not a multi-part course. 0 is first part, 1 is second part, etc.

        public override bool Equals(object obj)
        {
            if (!(obj is CourseDesignator))
                return false;
            CourseDesignator other = (CourseDesignator) obj;

            return (courseId == other.courseId && part == other.part);
        }

        public override int GetHashCode()
        {
            return courseId.GetHashCode() ^ part.GetHashCode();
        }

        public static CourseDesignator AllControls = new CourseDesignator(Id<Course>.None);

        // Create a course designator for all parts
        public CourseDesignator(Id<Course> course)
        {
            this.courseId = course;
            this.part = -1;
        }

        // Create a course designator for a part
        public CourseDesignator(Id<Course> course, int part)
        {
            Debug.Assert(part >= 0);
            Debug.Assert(course.IsNotNone);
            this.courseId = course;
            this.part = part;
        }

        // Accessors.
        public bool IsAllControls
        {
            get { return courseId.IsNone; }
        }

        public Id<Course> CourseId
        {
            get { return courseId; }
        }

        public bool AllParts
        {
            get { return part == -1; }
        }

        public int Part
        {
            get { return part; }
        }
    }
}
<|MERGE_RESOLUTION|>--- conflicted
+++ resolved
@@ -1,723 +1,702 @@
-/* Copyright (c) 2006-2008, Peter Golde
- * All rights reserved.
- * 
- * Redistribution and use in source and binary forms, with or without 
- * modification, are permitted provided that the following conditions are 
- * met:
- * 
- * 1. Redistributions of source code must retain the above copyright
- * notice, this list of conditions and the following disclaimer.
- * 
- * 2. Redistributions in binary form must reproduce the above copyright
- * notice, this list of conditions and the following disclaimer in the
- * documentation and/or other materials provided with the distribution.
- * 
- * 3. Neither the name of Peter Golde, nor "Purple Pen", nor the names
- * of its contributors may be used to endorse or promote products
- * derived from this software without specific prior written permission.
- * 
- * THIS SOFTWARE IS PROVIDED BY THE COPYRIGHT HOLDERS AND
- * CONTRIBUTORS "AS IS" AND ANY EXPRESS OR IMPLIED WARRANTIES,
- * INCLUDING, BUT NOT LIMITED TO, THE IMPLIED WARRANTIES OF
- * MERCHANTABILITY AND FITNESS FOR A PARTICULAR PURPOSE ARE
- * DISCLAIMED. IN NO EVENT SHALL THE COPYRIGHT OWNER OR
- * CONTRIBUTORS BE LIABLE FOR ANY DIRECT, INDIRECT, INCIDENTAL,
- * SPECIAL, EXEMPLARY, OR CONSEQUENTIAL DAMAGES (INCLUDING,
- * BUT NOT LIMITED TO, PROCUREMENT OF SUBSTITUTE GOODS OR
- * SERVICES; LOSS OF USE, DATA, OR PROFITS; OR BUSINESS
- * INTERRUPTION) HOWEVER CAUSED AND ON ANY THEORY OF LIABILITY,
- * WHETHER IN CONTRACT, STRICT LIABILITY, OR TORT (INCLUDING
- * NEGLIGENCE OR OTHERWISE) ARISING IN ANY WAY OUT OF THE
- * USE OF THIS SOFTWARE, EVEN IF ADVISED OF THE POSSIBILITY
- * OF SUCH DAMAGE.
- */
-
-using System;
-using System.Collections.Generic;
-using System.Text;
-using System.IO;
-using System.Diagnostics;
-using System.Globalization;
-using System.Drawing;
-
-namespace PurplePen
-{
-    /// <summary>
-    /// A course view is a static view of all or part of a course. It is a static snapshot,
-    /// and doesn't change if the underlying course changes. It also handles subsetting for
-    /// map exchanges, relay variations, the all controls view, etc. It is the basis for
-    /// control descriptions and the course drawing.
-    /// </summary>
-    class CourseView
-    {
-        public enum CourseViewKind {
-            Normal,
-            AllControls,
-            Score
-        };
-
-        public class ControlView
-        {
-            public int ordinal;                 // Ordinal number (number in the description sheet).
-                                                // 0 = start, -1 = N/A (finish, crossing, flagged route, etc).
-            public char variation;              // If this is a variation control, the character A-Z of the variation.
-            public Id<ControlPoint> controlId;               // ID of control in the event DB
-            public Id<CourseControl> courseControlId;         // ID of course control in the event DB
-            public int[] legTo;                 // Indices in the list of the control a leg should be drawn to
-            public Id<Leg>[] legId;                 // If special leg information, the ID in the eventDB.
-            public float[] legLength;           // Length of the leg
-        };
-            
-
-        private EventDB eventDB;
-        private string courseName;
-        private CourseDesignator courseDesignator;
-
-        private readonly List<ControlView> controlViews = new List<ControlView>();
-        private readonly List<Id<Special>> specialIds = new List<Id<Special>>();
-
-        private int scoreColumn;                // column to put score into.
-
-        private int normalControlCount;         // number of normal controls.
-        private float totalPoints;              // total points.
-        private float totalLength;              // total length.
-        private float partLength;
-        private float totalClimb;
-
-        private float mapScale;                // scale of map
-        private float printScale;               // scale to print
-
-        public List<ControlView> ControlViews
-        {
-            get
-            {
-                return controlViews;
-            }
-        }
-
-        // All the specials on this course.
-        public List<Id<Special>> SpecialIds
-        {
-            get { return specialIds; }
-        }
-
-        public EventDB EventDB {
-            get { return eventDB; }
-        }
-
-        public CourseDesignator CourseDesignator
-        {
-            get { return courseDesignator; }
-        }
-
-        // Get the ID of the Course in the event DB. Returns None for an All Controls view.
-        public Id<Course> BaseCourseId {
-            get { return courseDesignator.CourseId; }
-        }
-
-        // Get the kind of the course view.
-        public CourseViewKind Kind
-        {
-            get
-            {
-                if (courseDesignator.IsAllControls)
-                    return CourseViewKind.AllControls;
-                else {
-                    Course course = eventDB.GetCourse(courseDesignator.CourseId);
-                    if (course.kind == CourseKind.Score)
-                        return CourseViewKind.Score;
-                    else if (course.kind == CourseKind.Normal)
-                        return CourseViewKind.Normal;
-                    else {
-                        Debug.Fail("Bad course kind"); return CourseViewKind.Normal;
-                    }
-                }
-            }
-        }
-
-        // Get the label kind to use.
-        public ControlLabelKind ControlLabelKind {
-            get {
-                if (courseId.IsNone)
-                    return ControlLabelKind.Code;
-                else
-                    return eventDB.GetCourse(courseId).labelKind;
-            }
-        }
-
-        public string CourseName
-        {
-            get { return courseName; }
-        }
-
-        // If multi-part course, length of all parts
-        public float TotalLength {
-            get { 
-                return totalLength;
-            }
-        }
-
-        // If multi-part course, length of this part only
-        public float PartLength
-        {
-            get
-            {
-                return partLength;
-            }
-        }
-
-        public float TotalScore
-        {
-            get
-            {
-                return totalPoints;
-            }
-        }
-
-        public float TotalClimb
-        {
-            get
-            {
-                return totalClimb;
-            }
-        }
-
-        public int TotalNormalControls
-        {
-            get
-            {
-                return normalControlCount;
-            }
-        }
-
-        public int ScoreColumn {
-            get { return scoreColumn; }
-        }
-
-        public float MapScale
-        {
-            get { return mapScale; }
-        }
-
-        public float PrintScale
-        {
-            get { return printScale; }
-        }
-
-        public float ScaleRatio
-        {
-            get { return printScale / mapScale; }
-        }
-
-        // Get the index of the next control. If this is a splitting control, just takes the first.
-        // If no next control, then returns -1.
-        public int GetNextControl(int controlIndex)
-        {
-            ControlView controlView = controlViews[controlIndex];
-
-            if (controlView.legTo != null && controlView.legTo.Length > 0)
-                return controlView.legTo[0];
-            else
-                return -1;
-        }
-
-        // Get the index of the previous control. If this is a joining control, just takes one of the controls previous.
-        // If no next control, then returns -1.
-        public int GetPrevControl(int controlIndex)
-        {
-            for (int i = controlIndex - 1; i >= 0; --i) {
-                ControlView controlView = controlViews[i];
-                if (controlView.legTo != null) {
-                    for (int leg = 0; leg < controlView.legTo.Length; ++leg) {
-                        if (controlView.legTo[leg] == controlIndex)
-                            return i;
-                    }
-                }
-            }
-
-            return -1;
-        }
-
-        // Get the bounds of the course view. Uses a 10mm boundary around the controls.
-        public RectangleF GetViewBounds()
-        {
-            const float BORDER = 10;      // amount of border around the controls.
-
-            RectangleF bounds = new RectangleF();
-
-            foreach (ControlView controlView in controlViews) {
-                if (controlView.controlId.IsNotNone) {
-                    PointF controlLocation = eventDB.GetControl(controlView.controlId).location;
-                    RectangleF controlBounds = new RectangleF(controlLocation.X - BORDER, controlLocation.Y - BORDER, BORDER * 2, BORDER * 2);
-                    if (bounds.IsEmpty)
-                        bounds = controlBounds;
-                    else
-                        bounds = RectangleF.Union(bounds, controlBounds);
-                }
-            }
-
-            return bounds;
-        }
-
-        private CourseView(EventDB eventDB, CourseDesignator courseDesignator)
-        {
-            this.eventDB = eventDB;
-            this.courseDesignator = courseDesignator;
-        }
-
-        // Get the map and print scales.
-        private void GetScales()
-        {
-            mapScale = eventDB.GetEvent().mapScale;
-            printScale = QueryEvent.GetPrintScale(eventDB, courseDesignator.CourseId);
-        }
-
-
-        // The legTo array currently has courseControlId values in it.
-        // Convert them to indices into the controlView list. Also, fills
-        // in the legId array and the length lengths.
-        private void UpdateLegToIndices()
-        {
-            for (int i = 0; i < controlViews.Count; ++i) {
-                if (controlViews[i].legTo == null)
-                    continue;
-
-                controlViews[i].legId = new Id<Leg>[controlViews[i].legTo.Length];
-                controlViews[i].legLength = new float[controlViews[i].legTo.Length];
-
-                for (int legIndex = 0; legIndex < controlViews[i].legTo.Length; ++legIndex) {
-                    Id<CourseControl> courseControlId = new Id<CourseControl>(controlViews[i].legTo[legIndex]);
-
-                    if (courseControlId.IsNotNone) {
-                        int j;
-                        for (j = i + 1; j < controlViews.Count; ++j) {
-                            if (courseControlId == controlViews[j].courseControlId) {
-                                controlViews[i].legTo[legIndex] = j;
-                                controlViews[i].legId[legIndex] = QueryEvent.FindLeg(eventDB, controlViews[i].controlId, controlViews[j].controlId);
-                                break;
-                            }
-                        }
-
-                        Debug.Assert(j < controlViews.Count);  // make sure we found it.
-                    }
-
-                    controlViews[i].legLength[legIndex] = QueryEvent.ComputeLegLength(eventDB, 
-                        controlViews[i].controlId,
-                        controlViews[controlViews[i].legTo[legIndex]].controlId,
-                        controlViews[i].legId[legIndex]);
-                }
-            }
-        }
-
-        // Compute stats like total length, total score, number of controls, etc.
-        private void ComputeStatistics()
-        {
-            totalPoints = 0;
-            normalControlCount = 0;
-            partLength = 0;
-
-            if (courseDesignator.IsAllControls)
-                totalClimb = -1;
-            else
-                totalClimb = eventDB.GetCourse(courseDesignator.CourseId).climb;
-
-            for (int i = 0; i < controlViews.Count; ++i) {
-                ControlView controlView = controlViews[i];
-
-                if (controlView.controlId.IsNotNone) {
-                    ControlPoint control = eventDB.GetControl(controlView.controlId);
-                    if (control.kind == ControlPointKind.Normal)
-                        ++normalControlCount;
-                }
-
-                if (controlView.courseControlId.IsNotNone) {
-                    ControlPoint control = eventDB.GetControl(controlView.controlId);
-                    CourseControl courseControl = eventDB.GetCourseControl(controlView.courseControlId);
-                    if (control.kind == ControlPointKind.Normal && courseControl.points > 0)
-                        totalPoints += courseControl.points;
-                }
-
-                // Always use the first leg for split controls.
-                if (controlView.legTo != null && controlView.legTo.Length > 0)
-                    partLength += controlView.legLength[0];
-            }
-
-            // Get the total length from another course view, if this is just a partial course.
-            if (courseDesignator.AllParts || courseDesignator.IsAllControls)
-                totalLength = partLength;
-            else {
-                CourseView viewEntireCourse = CourseView.CreateCourseView(eventDB, new CourseDesignator(courseDesignator.CourseId), false);
-                totalLength = viewEntireCourse.TotalLength;
-            }
-        }
-
-        // Finalize the course view
-        private void Finish()
-        {
-            GetScales();
-            UpdateLegToIndices();
-            ComputeStatistics();
-        }
-
-        // Add the appropriate specials for the given course to the course view.
-        // If descriptionSpecialOnly is true, then only description sheet specials are added.
-        private void AddSpecials(Id<Course> courseId, bool addNonDescriptionSpecials, bool addDescriptionSpecials)
-        {
-            foreach (Id<Special> specialId in eventDB.AllSpecialIds) {
-                if (ShouldAddSpecial(eventDB.GetSpecial(specialId).kind, addNonDescriptionSpecials, addDescriptionSpecials)) {
-                    if (QueryEvent.CourseContainsSpecial(eventDB, courseId, specialId))
-                        specialIds.Add(specialId);
-                }
-            }
-        }
-
-        // Should we add the given special?
-        private bool ShouldAddSpecial(SpecialKind kind, bool addNonDescriptionSpecials, bool addDescriptionSpecials)
-        {
-            if (kind == SpecialKind.Descriptions)
-                return addDescriptionSpecials;
-            else
-                return addNonDescriptionSpecials;
-        }
-
-
-        //  -----------  Static methods to create a new CourseView.  -----------------
-
-<<<<<<< HEAD
-        // Create a normal course view -- the standard view in order, from start control to finish control. courseId may NOT be None.
-        private static CourseView CreateCourseView(EventDB eventDB, CourseDesignator courseDesignator, bool descriptionSpecialsOnly)
-=======
-        // Create a normal course view -- the standard view in order.
-        public static CourseView CreateCourseView(EventDB eventDB, Id<Course> courseId, bool addNonDescriptionSpecials, bool addDescriptionSpecials)
->>>>>>> 6290b598
-        {
-            Debug.Assert(! courseDesignator.IsAllControls);
-
-            Course course = eventDB.GetCourse(courseDesignator.CourseId);
-            CourseView courseView;
-            if (course.kind == CourseKind.Score) 
-                courseView = CreateScoreCourseView(eventDB, courseDesignator);
-            else if (course.kind == CourseKind.Normal) {
-                courseView = CreateStandardCourseView(eventDB, courseDesignator);
-            }
-            else {
-                Debug.Fail("Bad course kind"); return null;
-            }
-
-<<<<<<< HEAD
-            courseView.AddSpecials(courseDesignator.CourseId, descriptionSpecialsOnly);
-=======
-            courseView.AddSpecials(courseId, addNonDescriptionSpecials, addDescriptionSpecials);
->>>>>>> 6290b598
-
-            return courseView;
-        }
-
-        // Create the All Controls view -- show all controls, sorted.
-        private static CourseView CreateAllControlsView(EventDB eventDB)
-        {
-            return CreateFilteredAllControlsView(eventDB, null, ControlPointKind.None, true, true);
-        }
-
-        // Create an filtered All Controls view -- show controls from the control collection, but only includes some.
-        // excludedCourses contains an array of course ids to excluded from the contgrols.
-        // kindFilter, if non-null, limits the controls to this kind of controls.
-        public static CourseView CreateFilteredAllControlsView(EventDB eventDB, Id<Course>[] excludedCourses, ControlPointKind kindFilter, bool addSpecials, bool addDescription)
-        {
-            CourseView courseView = new CourseView(eventDB, CourseDesignator.AllControls);
-
-            courseView.courseName = MiscText.AllControls;
-
-            // Add every control to the course view, subject to the filters.
-            foreach (Id<ControlPoint> controlId in eventDB.AllControlPointIds) {
-                ControlPoint control = eventDB.GetControl(controlId);
-
-                // Check if the control is filtered out.
-
-                if (excludedCourses != null) {
-                    // Filter excluded courses.
-                    foreach (Id<Course> excludedCourseId in excludedCourses) {
-                        if (QueryEvent.CourseUsesControl(eventDB, excludedCourseId, controlId))
-                            goto SKIP;
-                    }
-                }
-
-                if (kindFilter != ControlPointKind.None) {
-                    // Filter on control type.
-                    if (control.kind != kindFilter)
-                        goto SKIP;
-                }
-
-                // We are going to include this control in the collection.
-
-                ControlView controlView = new ControlView();
-
-                controlView.courseControlId = Id<CourseControl>.None;
-                controlView.controlId = controlId;
-
-                // All controls doesn't have ordinals or variations.
-                controlView.ordinal = -1;
-                controlView.variation = (char)0;
-
-                courseView.controlViews.Add(controlView);
- 
-       SKIP:        ;
-            }
-
-            // Sort the control views: first by kind, then by code.
-            courseView.controlViews.Sort((view1, view2) => QueryEvent.CompareControlIds(eventDB, view1.controlId, view2.controlId));
-
-            courseView.Finish();
-
-            if (addSpecials) {
-                // Add every special, regardless of courses it is on, except for descriptions. Descriptions are added to all
-                // controls only if they appear in all courses (otherwise we'd see a ton of descriptions on all controls), and if "addDescription" is true
-                foreach (Id<Special> specialId in eventDB.AllSpecialIds) {
-                    Special special = eventDB.GetSpecial(specialId);
-                    if (special.kind == SpecialKind.Descriptions) {
-                        if (addDescription && special.allCourses)
-                            courseView.specialIds.Add(specialId);
-                    }
-                    else
-                        courseView.specialIds.Add(specialId);
-                }
-            }
-
-            return courseView;
-        }
-
-        // Create a course view for normal viewing.
-        public static CourseView CreateViewingCourseView(EventDB eventDB, CourseDesignator courseDesignator)
-        {
-            if (courseDesignator.IsAllControls)
-                return CourseView.CreateAllControlsView(eventDB);
-            else
-                return CourseView.CreateCourseView(eventDB, courseDesignator, false);
-        }
-
-        // Create the course view for printing and OCAD export. If CourseId is 0, then the all controls view for printing.
-        public static CourseView CreatePrintingCourseView(EventDB eventDB, CourseDesignator courseDesignator)
-        {
-            if (courseDesignator.IsAllControls)
-                return CourseView.CreateFilteredAllControlsView(eventDB, null, ControlPointKind.None, true, false);
-            else
-<<<<<<< HEAD
-                return CourseView.CreateCourseView(eventDB, courseDesignator, false);
-=======
-                return CourseView.CreateCourseView(eventDB, courseId, true, true);
->>>>>>> 6290b598
-        }
-
-        // Create the course view for positioning the print area.
-        public static CourseView CreatePositioningCourseView(EventDB eventDB, CourseDesignator courseDesignator)
-        {
-            if (courseDesignator.IsAllControls)
-                return CourseView.CreateFilteredAllControlsView(eventDB, null, ControlPointKind.None, false, false);
-            else
-<<<<<<< HEAD
-                return CourseView.CreateCourseView(eventDB, courseDesignator, true);
-=======
-                return CourseView.CreateCourseView(eventDB, courseId, false, true);
->>>>>>> 6290b598
-        }
-
-        // Create the standard view onto a regular course, without variations.
-        private static CourseView CreateStandardCourseView(EventDB eventDB, CourseDesignator courseDesignator)
-        {
-            Course course = eventDB.GetCourse(courseDesignator.CourseId);
-
-            // Get sub-part of the course. firstCourseControls is the first control to process, lastCourseControl is the last one to 
-            // process, or None if process to the end of the course.
-            Id<CourseControl> firstCourseControl, lastCourseControl;
-            if (courseDesignator.AllParts) {
-                firstCourseControl = course.firstCourseControl;
-                lastCourseControl = Id<CourseControl>.None;
-            }
-            else {
-                QueryEvent.GetCoursePartBounds(eventDB, courseDesignator.CourseId, courseDesignator.Part, out firstCourseControl, out lastCourseControl);
-            }
-            
-            CourseView courseView = new CourseView(eventDB, courseDesignator);
-            Id<CourseControl> courseControlId;
-            int ordinal;
-
-            courseView.courseName = course.name;
-            courseView.scoreColumn = -1;
-
-<<<<<<< HEAD
-            ordinal = 1;
-            courseControlId = course.firstCourseControl;
-=======
-            courseControlId = course.firstCourseControl;
-            ordinal = course.firstControlOrdinal;
->>>>>>> 6290b598
-
-            // Increase the ordinal value for each normal control before the first one we're considering.
-            while (courseControlId.IsNotNone && courseControlId != firstCourseControl) { // also break loop at lastCourseControlId
-                CourseControl courseControl = eventDB.GetCourseControl(courseControlId);
-                ControlPoint control = eventDB.GetControl(courseControl.control);
-                if (control.kind == ControlPointKind.Normal)
-                    ++ordinal;
-                courseControlId = courseControl.nextCourseControl;
-            }
-
-            while (courseControlId.IsNotNone) { // also break loop at lastCourseControlId
-                ControlView controlView = new ControlView();
-                CourseControl courseControl = eventDB.GetCourseControl(courseControlId);
-                ControlPoint control = eventDB.GetControl(courseControl.control);
-
-                controlView.courseControlId = courseControlId;
-                controlView.controlId = courseControl.control;
-
-                // Set the ordinal number.
-                // UNDONE MAPEXCHANGE: Need to do something special for map exchanges here?
-                if (control.kind == ControlPointKind.Normal)
-                    controlView.ordinal = ordinal++;
-                else if (control.kind == ControlPointKind.Start || control.kind == ControlPointKind.MapExchange)
-                    controlView.ordinal = 0;
-                else
-                    controlView.ordinal = -1;
-
-                // This kind of view doesn't support variations.
-                controlView.variation = (char)0;
-
-                // Set the legTo array with the next courseControlID. This is later updated
-                // to the indices.
-                if (courseControl.nextCourseControl.IsNotNone && courseControlId != lastCourseControl) {
-                    controlView.legTo = new int[1] { courseControl.nextCourseControl.id };   // legTo initially holds course control ids, later changed.
-                }
-
-                // Add the controlview.
-                courseView.controlViews.Add(controlView);
-
-                // Move to the next control.
-                if (courseControlId == lastCourseControl)
-                    break;
-                courseControlId = courseControl.nextCourseControl;
-            }
-
-            courseView.Finish();
-            return courseView;
-        }
-
-        // Create the normal view onto a score course
-        private static CourseView CreateScoreCourseView(EventDB eventDB, CourseDesignator courseDesignator)
-        {
-            Course course = eventDB.GetCourse(courseDesignator.CourseId);
-            CourseView courseView = new CourseView(eventDB, courseDesignator);
-            Id<CourseControl> courseControlId;
-
-            courseView.courseName = course.name;
-            courseView.scoreColumn = course.scoreColumn;
-
-            courseControlId = course.firstCourseControl;
-
-            while (courseControlId.IsNotNone) {
-                ControlView controlView = new ControlView();
-                CourseControl courseControl = eventDB.GetCourseControl(courseControlId);
-
-                controlView.courseControlId = courseControlId;
-                controlView.controlId = courseControl.control;
-
-                // Ordinals assigned after sorting.
-                controlView.ordinal = -1;
-                controlView.variation = (char)0;
-
-                // Move to the next control.
-                courseView.controlViews.Add(controlView);
-                courseControlId = courseControl.nextCourseControl;
-            }
-
-            // Sort the control views: first by kind, then by score, then by code.
-            courseView.controlViews.Sort(delegate(ControlView view1, ControlView view2) {
-                ControlPoint control1 = eventDB.GetControl(view1.controlId);
-                ControlPoint control2 = eventDB.GetControl(view2.controlId);
-                CourseControl courseControl1 = eventDB.GetCourseControl(view1.courseControlId);
-                CourseControl courseControl2 = eventDB.GetCourseControl(view2.courseControlId);
-
-                if (control1.kind < control2.kind)
-                    return -1;
-                else if (control1.kind > control2.kind)
-                    return 1;
-                
-                if (courseControl1.points != courseControl2.points)
-                    return courseControl1.points.CompareTo(courseControl2.points);
-                else
-                    return Util.CompareCodes(control1.code, control2.code);
-            });
-
-            // Assign ordinals, if applicable. If scores in column A, then no ordinals will be assigned.
-            if (courseView.scoreColumn != 0) {
-                int ordinal = 1;
-                foreach (ControlView control in courseView.controlViews) {
-                    if (eventDB.GetControl(control.controlId).kind == ControlPointKind.Normal)
-                        control.ordinal = ordinal++;
-                }
-            }
-
-            courseView.Finish();
-            return courseView;
-        }
-    }
-
-    // A CourseDesignator indicates a course or part of a course for creating a course view.
-    // It describes the current view.
-    public class CourseDesignator
-    {
-        private Id<Course> courseId;   // ID of the course, none for all controls.
-        private int part;                         // Which part of the course. -1 means all parts or not a multi-part course. 0 is first part, 1 is second part, etc.
-
-        public override bool Equals(object obj)
-        {
-            if (!(obj is CourseDesignator))
-                return false;
-            CourseDesignator other = (CourseDesignator) obj;
-
-            return (courseId == other.courseId && part == other.part);
-        }
-
-        public override int GetHashCode()
-        {
-            return courseId.GetHashCode() ^ part.GetHashCode();
-        }
-
-        public static CourseDesignator AllControls = new CourseDesignator(Id<Course>.None);
-
-        // Create a course designator for all parts
-        public CourseDesignator(Id<Course> course)
-        {
-            this.courseId = course;
-            this.part = -1;
-        }
-
-        // Create a course designator for a part
-        public CourseDesignator(Id<Course> course, int part)
-        {
-            Debug.Assert(part >= 0);
-            Debug.Assert(course.IsNotNone);
-            this.courseId = course;
-            this.part = part;
-        }
-
-        // Accessors.
-        public bool IsAllControls
-        {
-            get { return courseId.IsNone; }
-        }
-
-        public Id<Course> CourseId
-        {
-            get { return courseId; }
-        }
-
-        public bool AllParts
-        {
-            get { return part == -1; }
-        }
-
-        public int Part
-        {
-            get { return part; }
-        }
-    }
-}
+/* Copyright (c) 2006-2008, Peter Golde
+ * All rights reserved.
+ * 
+ * Redistribution and use in source and binary forms, with or without 
+ * modification, are permitted provided that the following conditions are 
+ * met:
+ * 
+ * 1. Redistributions of source code must retain the above copyright
+ * notice, this list of conditions and the following disclaimer.
+ * 
+ * 2. Redistributions in binary form must reproduce the above copyright
+ * notice, this list of conditions and the following disclaimer in the
+ * documentation and/or other materials provided with the distribution.
+ * 
+ * 3. Neither the name of Peter Golde, nor "Purple Pen", nor the names
+ * of its contributors may be used to endorse or promote products
+ * derived from this software without specific prior written permission.
+ * 
+ * THIS SOFTWARE IS PROVIDED BY THE COPYRIGHT HOLDERS AND
+ * CONTRIBUTORS "AS IS" AND ANY EXPRESS OR IMPLIED WARRANTIES,
+ * INCLUDING, BUT NOT LIMITED TO, THE IMPLIED WARRANTIES OF
+ * MERCHANTABILITY AND FITNESS FOR A PARTICULAR PURPOSE ARE
+ * DISCLAIMED. IN NO EVENT SHALL THE COPYRIGHT OWNER OR
+ * CONTRIBUTORS BE LIABLE FOR ANY DIRECT, INDIRECT, INCIDENTAL,
+ * SPECIAL, EXEMPLARY, OR CONSEQUENTIAL DAMAGES (INCLUDING,
+ * BUT NOT LIMITED TO, PROCUREMENT OF SUBSTITUTE GOODS OR
+ * SERVICES; LOSS OF USE, DATA, OR PROFITS; OR BUSINESS
+ * INTERRUPTION) HOWEVER CAUSED AND ON ANY THEORY OF LIABILITY,
+ * WHETHER IN CONTRACT, STRICT LIABILITY, OR TORT (INCLUDING
+ * NEGLIGENCE OR OTHERWISE) ARISING IN ANY WAY OUT OF THE
+ * USE OF THIS SOFTWARE, EVEN IF ADVISED OF THE POSSIBILITY
+ * OF SUCH DAMAGE.
+ */
+
+using System;
+using System.Collections.Generic;
+using System.Text;
+using System.IO;
+using System.Diagnostics;
+using System.Globalization;
+using System.Drawing;
+
+namespace PurplePen
+{
+    /// <summary>
+    /// A course view is a static view of all or part of a course. It is a static snapshot,
+    /// and doesn't change if the underlying course changes. It also handles subsetting for
+    /// map exchanges, relay variations, the all controls view, etc. It is the basis for
+    /// control descriptions and the course drawing.
+    /// </summary>
+    class CourseView
+    {
+        public enum CourseViewKind {
+            Normal,
+            AllControls,
+            Score
+        };
+
+        public class ControlView
+        {
+            public int ordinal;                 // Ordinal number (number in the description sheet).
+                                                // 0 = start, -1 = N/A (finish, crossing, flagged route, etc).
+            public char variation;              // If this is a variation control, the character A-Z of the variation.
+            public Id<ControlPoint> controlId;               // ID of control in the event DB
+            public Id<CourseControl> courseControlId;         // ID of course control in the event DB
+            public int[] legTo;                 // Indices in the list of the control a leg should be drawn to
+            public Id<Leg>[] legId;                 // If special leg information, the ID in the eventDB.
+            public float[] legLength;           // Length of the leg
+        };
+            
+
+        private EventDB eventDB;
+        private string courseName;
+        private CourseDesignator courseDesignator;
+
+        private readonly List<ControlView> controlViews = new List<ControlView>();
+        private readonly List<Id<Special>> specialIds = new List<Id<Special>>();
+
+        private int scoreColumn;                // column to put score into.
+
+        private int normalControlCount;         // number of normal controls.
+        private float totalPoints;              // total points.
+        private float totalLength;              // total length.
+        private float partLength;
+        private float totalClimb;
+
+        private float mapScale;                // scale of map
+        private float printScale;               // scale to print
+
+        public List<ControlView> ControlViews
+        {
+            get
+            {
+                return controlViews;
+            }
+        }
+
+        // All the specials on this course.
+        public List<Id<Special>> SpecialIds
+        {
+            get { return specialIds; }
+        }
+
+        public EventDB EventDB {
+            get { return eventDB; }
+        }
+
+        public CourseDesignator CourseDesignator
+        {
+            get { return courseDesignator; }
+        }
+
+        // Get the ID of the Course in the event DB. Returns None for an All Controls view.
+        public Id<Course> BaseCourseId {
+            get { return courseDesignator.CourseId; }
+        }
+
+        // Get the kind of the course view.
+        public CourseViewKind Kind
+        {
+            get
+            {
+                if (courseDesignator.IsAllControls)
+                    return CourseViewKind.AllControls;
+                else {
+                    Course course = eventDB.GetCourse(courseDesignator.CourseId);
+                    if (course.kind == CourseKind.Score)
+                        return CourseViewKind.Score;
+                    else if (course.kind == CourseKind.Normal)
+                        return CourseViewKind.Normal;
+                    else {
+                        Debug.Fail("Bad course kind"); return CourseViewKind.Normal;
+                    }
+                }
+            }
+        }
+
+        // Get the label kind to use.
+        public ControlLabelKind ControlLabelKind {
+            get {
+                if (courseId.IsNone)
+                    return ControlLabelKind.Code;
+                else
+                    return eventDB.GetCourse(courseId).labelKind;
+            }
+        }
+
+        public string CourseName
+        {
+            get { return courseName; }
+        }
+
+        // If multi-part course, length of all parts
+        public float TotalLength {
+            get { 
+                return totalLength;
+            }
+        }
+
+        // If multi-part course, length of this part only
+        public float PartLength
+        {
+            get
+            {
+                return partLength;
+            }
+        }
+
+        public float TotalScore
+        {
+            get
+            {
+                return totalPoints;
+            }
+        }
+
+        public float TotalClimb
+        {
+            get
+            {
+                return totalClimb;
+            }
+        }
+
+        public int TotalNormalControls
+        {
+            get
+            {
+                return normalControlCount;
+            }
+        }
+
+        public int ScoreColumn {
+            get { return scoreColumn; }
+        }
+
+        public float MapScale
+        {
+            get { return mapScale; }
+        }
+
+        public float PrintScale
+        {
+            get { return printScale; }
+        }
+
+        public float ScaleRatio
+        {
+            get { return printScale / mapScale; }
+        }
+
+        // Get the index of the next control. If this is a splitting control, just takes the first.
+        // If no next control, then returns -1.
+        public int GetNextControl(int controlIndex)
+        {
+            ControlView controlView = controlViews[controlIndex];
+
+            if (controlView.legTo != null && controlView.legTo.Length > 0)
+                return controlView.legTo[0];
+            else
+                return -1;
+        }
+
+        // Get the index of the previous control. If this is a joining control, just takes one of the controls previous.
+        // If no next control, then returns -1.
+        public int GetPrevControl(int controlIndex)
+        {
+            for (int i = controlIndex - 1; i >= 0; --i) {
+                ControlView controlView = controlViews[i];
+                if (controlView.legTo != null) {
+                    for (int leg = 0; leg < controlView.legTo.Length; ++leg) {
+                        if (controlView.legTo[leg] == controlIndex)
+                            return i;
+                    }
+                }
+            }
+
+            return -1;
+        }
+
+        // Get the bounds of the course view. Uses a 10mm boundary around the controls.
+        public RectangleF GetViewBounds()
+        {
+            const float BORDER = 10;      // amount of border around the controls.
+
+            RectangleF bounds = new RectangleF();
+
+            foreach (ControlView controlView in controlViews) {
+                if (controlView.controlId.IsNotNone) {
+                    PointF controlLocation = eventDB.GetControl(controlView.controlId).location;
+                    RectangleF controlBounds = new RectangleF(controlLocation.X - BORDER, controlLocation.Y - BORDER, BORDER * 2, BORDER * 2);
+                    if (bounds.IsEmpty)
+                        bounds = controlBounds;
+                    else
+                        bounds = RectangleF.Union(bounds, controlBounds);
+                }
+            }
+
+            return bounds;
+        }
+
+        private CourseView(EventDB eventDB, CourseDesignator courseDesignator)
+        {
+            this.eventDB = eventDB;
+            this.courseDesignator = courseDesignator;
+        }
+
+        // Get the map and print scales.
+        private void GetScales()
+        {
+            mapScale = eventDB.GetEvent().mapScale;
+            printScale = QueryEvent.GetPrintScale(eventDB, courseDesignator.CourseId);
+        }
+
+
+        // The legTo array currently has courseControlId values in it.
+        // Convert them to indices into the controlView list. Also, fills
+        // in the legId array and the length lengths.
+        private void UpdateLegToIndices()
+        {
+            for (int i = 0; i < controlViews.Count; ++i) {
+                if (controlViews[i].legTo == null)
+                    continue;
+
+                controlViews[i].legId = new Id<Leg>[controlViews[i].legTo.Length];
+                controlViews[i].legLength = new float[controlViews[i].legTo.Length];
+
+                for (int legIndex = 0; legIndex < controlViews[i].legTo.Length; ++legIndex) {
+                    Id<CourseControl> courseControlId = new Id<CourseControl>(controlViews[i].legTo[legIndex]);
+
+                    if (courseControlId.IsNotNone) {
+                        int j;
+                        for (j = i + 1; j < controlViews.Count; ++j) {
+                            if (courseControlId == controlViews[j].courseControlId) {
+                                controlViews[i].legTo[legIndex] = j;
+                                controlViews[i].legId[legIndex] = QueryEvent.FindLeg(eventDB, controlViews[i].controlId, controlViews[j].controlId);
+                                break;
+                            }
+                        }
+
+                        Debug.Assert(j < controlViews.Count);  // make sure we found it.
+                    }
+
+                    controlViews[i].legLength[legIndex] = QueryEvent.ComputeLegLength(eventDB, 
+                        controlViews[i].controlId,
+                        controlViews[controlViews[i].legTo[legIndex]].controlId,
+                        controlViews[i].legId[legIndex]);
+                }
+            }
+        }
+
+        // Compute stats like total length, total score, number of controls, etc.
+        private void ComputeStatistics()
+        {
+            totalPoints = 0;
+            normalControlCount = 0;
+            partLength = 0;
+
+            if (courseDesignator.IsAllControls)
+                totalClimb = -1;
+            else
+                totalClimb = eventDB.GetCourse(courseDesignator.CourseId).climb;
+
+            for (int i = 0; i < controlViews.Count; ++i) {
+                ControlView controlView = controlViews[i];
+
+                if (controlView.controlId.IsNotNone) {
+                    ControlPoint control = eventDB.GetControl(controlView.controlId);
+                    if (control.kind == ControlPointKind.Normal)
+                        ++normalControlCount;
+                }
+
+                if (controlView.courseControlId.IsNotNone) {
+                    ControlPoint control = eventDB.GetControl(controlView.controlId);
+                    CourseControl courseControl = eventDB.GetCourseControl(controlView.courseControlId);
+                    if (control.kind == ControlPointKind.Normal && courseControl.points > 0)
+                        totalPoints += courseControl.points;
+                }
+
+                // Always use the first leg for split controls.
+                if (controlView.legTo != null && controlView.legTo.Length > 0)
+                    partLength += controlView.legLength[0];
+            }
+
+            // Get the total length from another course view, if this is just a partial course.
+            if (courseDesignator.AllParts || courseDesignator.IsAllControls)
+                totalLength = partLength;
+            else {
+                CourseView viewEntireCourse = CourseView.CreateCourseView(eventDB, new CourseDesignator(courseDesignator.CourseId), false);
+                totalLength = viewEntireCourse.TotalLength;
+            }
+        }
+
+        // Finalize the course view
+        private void Finish()
+        {
+            GetScales();
+            UpdateLegToIndices();
+            ComputeStatistics();
+        }
+
+        // Add the appropriate specials for the given course to the course view.
+        // If descriptionSpecialOnly is true, then only description sheet specials are added.
+        private void AddSpecials(Id<Course> courseId, bool addNonDescriptionSpecials, bool addDescriptionSpecials)
+        {
+            foreach (Id<Special> specialId in eventDB.AllSpecialIds) {
+                if (ShouldAddSpecial(eventDB.GetSpecial(specialId).kind, addNonDescriptionSpecials, addDescriptionSpecials)) {
+                    if (QueryEvent.CourseContainsSpecial(eventDB, courseId, specialId))
+                        specialIds.Add(specialId);
+                }
+            }
+        }
+
+        // Should we add the given special?
+        private bool ShouldAddSpecial(SpecialKind kind, bool addNonDescriptionSpecials, bool addDescriptionSpecials)
+        {
+            if (kind == SpecialKind.Descriptions)
+                return addDescriptionSpecials;
+            else
+                return addNonDescriptionSpecials;
+        }
+
+
+        //  -----------  Static methods to create a new CourseView.  -----------------
+
+        // Create a normal course view -- the standard view in order, from start control to finish control. courseId may NOT be None.
+        private static CourseView CreateCourseView(EventDB eventDB, CourseDesignator courseDesignator, bool descriptionSpecialsOnly)
+        {
+            Debug.Assert(! courseDesignator.IsAllControls);
+
+            Course course = eventDB.GetCourse(courseDesignator.CourseId);
+            CourseView courseView;
+            if (course.kind == CourseKind.Score) 
+                courseView = CreateScoreCourseView(eventDB, courseDesignator);
+            else if (course.kind == CourseKind.Normal) {
+                courseView = CreateStandardCourseView(eventDB, courseDesignator);
+            }
+            else {
+                Debug.Fail("Bad course kind"); return null;
+            }
+
+            courseView.AddSpecials(courseDesignator.CourseId, descriptionSpecialsOnly);
+
+            return courseView;
+        }
+
+        // Create the All Controls view -- show all controls, sorted.
+        private static CourseView CreateAllControlsView(EventDB eventDB)
+        {
+            return CreateFilteredAllControlsView(eventDB, null, ControlPointKind.None, true, true);
+        }
+
+        // Create an filtered All Controls view -- show controls from the control collection, but only includes some.
+        // excludedCourses contains an array of course ids to excluded from the contgrols.
+        // kindFilter, if non-null, limits the controls to this kind of controls.
+        public static CourseView CreateFilteredAllControlsView(EventDB eventDB, Id<Course>[] excludedCourses, ControlPointKind kindFilter, bool addSpecials, bool addDescription)
+        {
+            CourseView courseView = new CourseView(eventDB, CourseDesignator.AllControls);
+
+            courseView.courseName = MiscText.AllControls;
+
+            // Add every control to the course view, subject to the filters.
+            foreach (Id<ControlPoint> controlId in eventDB.AllControlPointIds) {
+                ControlPoint control = eventDB.GetControl(controlId);
+
+                // Check if the control is filtered out.
+
+                if (excludedCourses != null) {
+                    // Filter excluded courses.
+                    foreach (Id<Course> excludedCourseId in excludedCourses) {
+                        if (QueryEvent.CourseUsesControl(eventDB, excludedCourseId, controlId))
+                            goto SKIP;
+                    }
+                }
+
+                if (kindFilter != ControlPointKind.None) {
+                    // Filter on control type.
+                    if (control.kind != kindFilter)
+                        goto SKIP;
+                }
+
+                // We are going to include this control in the collection.
+
+                ControlView controlView = new ControlView();
+
+                controlView.courseControlId = Id<CourseControl>.None;
+                controlView.controlId = controlId;
+
+                // All controls doesn't have ordinals or variations.
+                controlView.ordinal = -1;
+                controlView.variation = (char)0;
+
+                courseView.controlViews.Add(controlView);
+ 
+       SKIP:        ;
+            }
+
+            // Sort the control views: first by kind, then by code.
+            courseView.controlViews.Sort((view1, view2) => QueryEvent.CompareControlIds(eventDB, view1.controlId, view2.controlId));
+
+            courseView.Finish();
+
+            if (addSpecials) {
+                // Add every special, regardless of courses it is on, except for descriptions. Descriptions are added to all
+                // controls only if they appear in all courses (otherwise we'd see a ton of descriptions on all controls), and if "addDescription" is true
+                foreach (Id<Special> specialId in eventDB.AllSpecialIds) {
+                    Special special = eventDB.GetSpecial(specialId);
+                    if (special.kind == SpecialKind.Descriptions) {
+                        if (addDescription && special.allCourses)
+                            courseView.specialIds.Add(specialId);
+                    }
+                    else
+                        courseView.specialIds.Add(specialId);
+                }
+            }
+
+            return courseView;
+        }
+
+        // Create a course view for normal viewing.
+        public static CourseView CreateViewingCourseView(EventDB eventDB, CourseDesignator courseDesignator)
+        {
+            if (courseDesignator.IsAllControls)
+                return CourseView.CreateAllControlsView(eventDB);
+            else
+                return CourseView.CreateCourseView(eventDB, courseDesignator, false);
+        }
+
+        // Create the course view for printing and OCAD export. If CourseId is 0, then the all controls view for printing.
+        public static CourseView CreatePrintingCourseView(EventDB eventDB, CourseDesignator courseDesignator)
+        {
+            if (courseDesignator.IsAllControls)
+                return CourseView.CreateFilteredAllControlsView(eventDB, null, ControlPointKind.None, true, false);
+            else
+                return CourseView.CreateCourseView(eventDB, courseDesignator, true, true);
+        }
+
+        // Create the course view for positioning the print area.
+        public static CourseView CreatePositioningCourseView(EventDB eventDB, CourseDesignator courseDesignator)
+        {
+            if (courseDesignator.IsAllControls)
+                return CourseView.CreateFilteredAllControlsView(eventDB, null, ControlPointKind.None, false, false);
+            else
+                return CourseView.CreateCourseView(eventDB, courseDesignator, false, true);
+        }
+
+        // Create the standard view onto a regular course, without variations.
+        private static CourseView CreateStandardCourseView(EventDB eventDB, CourseDesignator courseDesignator)
+        {
+            Course course = eventDB.GetCourse(courseDesignator.CourseId);
+
+            // Get sub-part of the course. firstCourseControls is the first control to process, lastCourseControl is the last one to 
+            // process, or None if process to the end of the course.
+            Id<CourseControl> firstCourseControl, lastCourseControl;
+            if (courseDesignator.AllParts) {
+                firstCourseControl = course.firstCourseControl;
+                lastCourseControl = Id<CourseControl>.None;
+            }
+            else {
+                QueryEvent.GetCoursePartBounds(eventDB, courseDesignator.CourseId, courseDesignator.Part, out firstCourseControl, out lastCourseControl);
+            }
+            
+            CourseView courseView = new CourseView(eventDB, courseDesignator);
+            Id<CourseControl> courseControlId;
+            int ordinal;
+
+            courseView.courseName = course.name;
+            courseView.scoreColumn = -1;
+
+            ordinal = 1;
+            courseControlId = course.firstCourseControl;
+            ordinal = course.firstControlOrdinal;
+
+            // Increase the ordinal value for each normal control before the first one we're considering.
+            while (courseControlId.IsNotNone && courseControlId != firstCourseControl) { // also break loop at lastCourseControlId
+                CourseControl courseControl = eventDB.GetCourseControl(courseControlId);
+                ControlPoint control = eventDB.GetControl(courseControl.control);
+                if (control.kind == ControlPointKind.Normal)
+                    ++ordinal;
+                courseControlId = courseControl.nextCourseControl;
+            }
+
+            while (courseControlId.IsNotNone) { // also break loop at lastCourseControlId
+                ControlView controlView = new ControlView();
+                CourseControl courseControl = eventDB.GetCourseControl(courseControlId);
+                ControlPoint control = eventDB.GetControl(courseControl.control);
+
+                controlView.courseControlId = courseControlId;
+                controlView.controlId = courseControl.control;
+
+                // Set the ordinal number.
+                // UNDONE MAPEXCHANGE: Need to do something special for map exchanges here?
+                if (control.kind == ControlPointKind.Normal)
+                    controlView.ordinal = ordinal++;
+                else if (control.kind == ControlPointKind.Start || control.kind == ControlPointKind.MapExchange)
+                    controlView.ordinal = 0;
+                else
+                    controlView.ordinal = -1;
+
+                // This kind of view doesn't support variations.
+                controlView.variation = (char)0;
+
+                // Set the legTo array with the next courseControlID. This is later updated
+                // to the indices.
+                if (courseControl.nextCourseControl.IsNotNone && courseControlId != lastCourseControl) {
+                    controlView.legTo = new int[1] { courseControl.nextCourseControl.id };   // legTo initially holds course control ids, later changed.
+                }
+
+                // Add the controlview.
+                courseView.controlViews.Add(controlView);
+
+                // Move to the next control.
+                if (courseControlId == lastCourseControl)
+                    break;
+                courseControlId = courseControl.nextCourseControl;
+            }
+
+            courseView.Finish();
+            return courseView;
+        }
+
+        // Create the normal view onto a score course
+        private static CourseView CreateScoreCourseView(EventDB eventDB, CourseDesignator courseDesignator)
+        {
+            Course course = eventDB.GetCourse(courseDesignator.CourseId);
+            CourseView courseView = new CourseView(eventDB, courseDesignator);
+            Id<CourseControl> courseControlId;
+
+            courseView.courseName = course.name;
+            courseView.scoreColumn = course.scoreColumn;
+
+            courseControlId = course.firstCourseControl;
+
+            while (courseControlId.IsNotNone) {
+                ControlView controlView = new ControlView();
+                CourseControl courseControl = eventDB.GetCourseControl(courseControlId);
+
+                controlView.courseControlId = courseControlId;
+                controlView.controlId = courseControl.control;
+
+                // Ordinals assigned after sorting.
+                controlView.ordinal = -1;
+                controlView.variation = (char)0;
+
+                // Move to the next control.
+                courseView.controlViews.Add(controlView);
+                courseControlId = courseControl.nextCourseControl;
+            }
+
+            // Sort the control views: first by kind, then by score, then by code.
+            courseView.controlViews.Sort(delegate(ControlView view1, ControlView view2) {
+                ControlPoint control1 = eventDB.GetControl(view1.controlId);
+                ControlPoint control2 = eventDB.GetControl(view2.controlId);
+                CourseControl courseControl1 = eventDB.GetCourseControl(view1.courseControlId);
+                CourseControl courseControl2 = eventDB.GetCourseControl(view2.courseControlId);
+
+                if (control1.kind < control2.kind)
+                    return -1;
+                else if (control1.kind > control2.kind)
+                    return 1;
+                
+                if (courseControl1.points != courseControl2.points)
+                    return courseControl1.points.CompareTo(courseControl2.points);
+                else
+                    return Util.CompareCodes(control1.code, control2.code);
+            });
+
+            // Assign ordinals, if applicable. If scores in column A, then no ordinals will be assigned.
+            if (courseView.scoreColumn != 0) {
+                int ordinal = 1;
+                foreach (ControlView control in courseView.controlViews) {
+                    if (eventDB.GetControl(control.controlId).kind == ControlPointKind.Normal)
+                        control.ordinal = ordinal++;
+                }
+            }
+
+            courseView.Finish();
+            return courseView;
+        }
+    }
+
+    // A CourseDesignator indicates a course or part of a course for creating a course view.
+    // It describes the current view.
+    public class CourseDesignator
+    {
+        private Id<Course> courseId;   // ID of the course, none for all controls.
+        private int part;                         // Which part of the course. -1 means all parts or not a multi-part course. 0 is first part, 1 is second part, etc.
+
+        public override bool Equals(object obj)
+        {
+            if (!(obj is CourseDesignator))
+                return false;
+            CourseDesignator other = (CourseDesignator) obj;
+
+            return (courseId == other.courseId && part == other.part);
+        }
+
+        public override int GetHashCode()
+        {
+            return courseId.GetHashCode() ^ part.GetHashCode();
+        }
+
+        public static CourseDesignator AllControls = new CourseDesignator(Id<Course>.None);
+
+        // Create a course designator for all parts
+        public CourseDesignator(Id<Course> course)
+        {
+            this.courseId = course;
+            this.part = -1;
+        }
+
+        // Create a course designator for a part
+        public CourseDesignator(Id<Course> course, int part)
+        {
+            Debug.Assert(part >= 0);
+            Debug.Assert(course.IsNotNone);
+            this.courseId = course;
+            this.part = part;
+        }
+
+        // Accessors.
+        public bool IsAllControls
+        {
+            get { return courseId.IsNone; }
+        }
+
+        public Id<Course> CourseId
+        {
+            get { return courseId; }
+        }
+
+        public bool AllParts
+        {
+            get { return part == -1; }
+        }
+
+        public int Part
+        {
+            get { return part; }
+        }
+    }
+}