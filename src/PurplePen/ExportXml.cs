--- conflicted
+++ resolved
@@ -1,268 +1,263 @@
-/* Copyright (c) 2006-2008, Peter Golde
- * All rights reserved.
- * 
- * Redistribution and use in source and binary forms, with or without 
- * modification, are permitted provided that the following conditions are 
- * met:
- * 
- * 1. Redistributions of source code must retain the above copyright
- * notice, this list of conditions and the following disclaimer.
- * 
- * 2. Redistributions in binary form must reproduce the above copyright
- * notice, this list of conditions and the following disclaimer in the
- * documentation and/or other materials provided with the distribution.
- * 
- * 3. Neither the name of Peter Golde, nor "Purple Pen", nor the names
- * of its contributors may be used to endorse or promote products
- * derived from this software without specific prior written permission.
- * 
- * THIS SOFTWARE IS PROVIDED BY THE COPYRIGHT HOLDERS AND
- * CONTRIBUTORS "AS IS" AND ANY EXPRESS OR IMPLIED WARRANTIES,
- * INCLUDING, BUT NOT LIMITED TO, THE IMPLIED WARRANTIES OF
- * MERCHANTABILITY AND FITNESS FOR A PARTICULAR PURPOSE ARE
- * DISCLAIMED. IN NO EVENT SHALL THE COPYRIGHT OWNER OR
- * CONTRIBUTORS BE LIABLE FOR ANY DIRECT, INDIRECT, INCIDENTAL,
- * SPECIAL, EXEMPLARY, OR CONSEQUENTIAL DAMAGES (INCLUDING,
- * BUT NOT LIMITED TO, PROCUREMENT OF SUBSTITUTE GOODS OR
- * SERVICES; LOSS OF USE, DATA, OR PROFITS; OR BUSINESS
- * INTERRUPTION) HOWEVER CAUSED AND ON ANY THEORY OF LIABILITY,
- * WHETHER IN CONTRACT, STRICT LIABILITY, OR TORT (INCLUDING
- * NEGLIGENCE OR OTHERWISE) ARISING IN ANY WAY OUT OF THE
- * USE OF THIS SOFTWARE, EVEN IF ADVISED OF THE POSSIBILITY
- * OF SUCH DAMAGE.
- */
-
-using System;
-using System.Collections.Generic;
-using System.Text;
-using System.Xml;
-using System.Diagnostics;
-using System.Drawing;
-
-namespace PurplePen
-{
-    class ExportXml
-    {
-        private XmlWriter xmlWriter;
-        private EventDB eventDB;
-        private RectangleF mapBounds;
-        private Dictionary<Id<ControlPoint>, string> controlCodeMap;
-
-        // Write the event out as a course data IOF XML format file to the given file.
-        public void WriteXml(string filename, EventDB eventDB, RectangleF mapBounds) 
-        {
-            this.eventDB = eventDB;
-            this.mapBounds = mapBounds;
-            controlCodeMap = new Dictionary<Id<ControlPoint>, string>();
-
-            // Create the XML writer.
-            XmlWriterSettings settings = new XmlWriterSettings();
-            settings.Indent = true;
-            xmlWriter = XmlWriter.Create(filename, settings);
-
-            // Write the root
-            xmlWriter.WriteStartElement("CourseData");
-
-            // Write the version.
-            xmlWriter.WriteStartElement("IOFVersion");
-            xmlWriter.WriteAttributeString("version", "2.0.3");
-            xmlWriter.WriteEndElement();
-
-            // Write the modification date.
-            WriteModificationDate(DateTime.Now);
-
-            // Write the map information.
-            WriteMapInfo();
-
-            // Write the start point information
-            WriteControls(ControlPointKind.Start, "StartPoint", "STA");
-
-            // Write the control information
-            WriteControls(ControlPointKind.Normal, "Control", "CTL");
-
-            // Write the end point information
-            WriteControls(ControlPointKind.Finish, "FinishPoint", "FIN");
-
-            // Write the course information.
-            WriteCourses();
-
-            // And done.
-            xmlWriter.WriteEndElement();
-            xmlWriter.Close();
-            eventDB = null;
-            xmlWriter = null;
-        }
-
-        private void WriteModificationDate(DateTime dateTime) {
-            xmlWriter.WriteStartElement("ModifyDate");
-
-            // Date
-            xmlWriter.WriteStartElement("Date");
-            xmlWriter.WriteString(dateTime.ToString("yyyy-MM-dd"));
-            xmlWriter.WriteEndElement();
-
-            // Time
-            xmlWriter.WriteStartElement("Clock");
-            xmlWriter.WriteString(dateTime.ToString("HH:mm"));
-            xmlWriter.WriteEndElement();
-
-            xmlWriter.WriteEndElement();
-        }
-
-        // Write the "Map" element and its information.
-        private void WriteMapInfo()
-        {
-            xmlWriter.WriteStartElement("Map");
-
-            xmlWriter.WriteElementString("Scale", XmlConvert.ToString(eventDB.GetEvent().mapScale));
-
-            xmlWriter.WriteStartElement("MapPosition");
-            xmlWriter.WriteAttributeString("x", Convert.ToString(Math.Round(mapBounds.Left, 2)));
-            xmlWriter.WriteAttributeString("y", Convert.ToString(Math.Round(mapBounds.Bottom, 2)));
-            xmlWriter.WriteEndElement();
-
-            xmlWriter.WriteEndElement();
-        }
-
-        // Writes information about all the controls in the event of a certain kind.
-        // The code prefix is used for controls without a code set (like start/finish)
-        private void WriteControls(ControlPointKind controlKind, string elementName, string codePrefix)
-        {
-            int emptyCodeSuffix = 1;
-
-            foreach (Id<ControlPoint> controlId in eventDB.AllControlPointIds) {
-                ControlPoint control = eventDB.GetControl(controlId);
-                if (control.kind == controlKind) {
-                    // Get the code. Synthesize a unique code if necessary.
-                    string code = control.code;
-                    if (string.IsNullOrEmpty(code))
-                        code = codePrefix + (emptyCodeSuffix++).ToString();
-
-                    // Record the controlid->code mapping for later use.
-                    controlCodeMap[controlId] = code;
-
-                    // Write the XML.
-                    xmlWriter.WriteStartElement(elementName);
-                    xmlWriter.WriteElementString(elementName + "Code", code);
-                    xmlWriter.WriteStartElement("MapPosition");
-                    xmlWriter.WriteAttributeString("x", Convert.ToString(Math.Round(control.location.X, 2)));
-                    xmlWriter.WriteAttributeString("y", Convert.ToString(Math.Round(control.location.Y, 2)));
-                    xmlWriter.WriteEndElement();
-                    xmlWriter.WriteEndElement();
-                }
-            }
-        }
-
-        private void WriteCourses()
-        {
-            // Sport Software requires that the courses be numbers started at 0.
-            int courseNumber = 0;
-            foreach (Id<Course> courseId in QueryEvent.SortedCourseIds(eventDB)) {
-                if (WriteCourse(courseId, courseNumber))
-                    ++courseNumber;
-            }
-        }
-
-        private bool WriteCourse(Id<Course> courseId, int courseNumber) {
-            // A course must have a start and a finish to be output.
-            if (!QueryEvent.HasStartControl(eventDB, courseId))
-                return false;
-            if (!QueryEvent.HasFinishControl(eventDB, courseId))
-                return false;
-
-            Course course = eventDB.GetCourse(courseId);
-            bool isScore = (course.kind == CourseKind.Score);
-            CourseView courseView = CourseView.CreateViewingCourseView(eventDB, new CourseDesignator(courseId));
-            float distanceThisLeg = 0;
-            int scoreSequence = 1;     // score courses need sequence #'s, even though there is no sequence.
-
-            xmlWriter.WriteStartElement("Course");
-            xmlWriter.WriteElementString("CourseName", course.name);
-            xmlWriter.WriteElementString("CourseId", XmlConvert.ToString(courseNumber));
-            xmlWriter.WriteStartElement("CourseVariation");
-            xmlWriter.WriteElementString("CourseVariationId", XmlConvert.ToString(0));
-            if (!isScore) {
-                xmlWriter.WriteElementString("CourseLength", XmlConvert.ToString(Math.Round(courseView.TotalLength / 100F) * 100F));   // round to nearest 100m
-                if (courseView.TotalClimb > 0)
-                    xmlWriter.WriteElementString("CourseClimb", XmlConvert.ToString(Math.Round(courseView.TotalClimb / 5, MidpointRounding.AwayFromZero) * 5.0));  // round to nearest 5m
-            }
-
-            // Go through the control views.
-            int controlViewIndex = 0;
-            while (controlViewIndex >= 0 && controlViewIndex < courseView.ControlViews.Count) {
-                CourseView.ControlView controlView = courseView.ControlViews[controlViewIndex];
-                ControlPointKind kind = eventDB.GetControl(controlView.controlId).kind;
-
-                switch (kind) {
-                    case ControlPointKind.Start:
-                        xmlWriter.WriteElementString("StartPointCode", controlCodeMap[controlView.controlId]);
-                        break;
-
-                    case ControlPointKind.Finish:
-                        xmlWriter.WriteElementString("FinishPointCode", controlCodeMap[controlView.controlId]);
-                        if (!isScore)
-                            xmlWriter.WriteElementString("DistanceToFinish", XmlConvert.ToString(Math.Round(distanceThisLeg)));
-                        distanceThisLeg = 0;
-                        break;
-
-                    case ControlPointKind.Normal:
-                        xmlWriter.WriteStartElement("CourseControl");
-
-<<<<<<< HEAD
-                case ControlPointKind.MapExchange:
-                    Debug.Fail("UNDONE MAPEXCHANGE");
-                    break;
-
-                case ControlPointKind.Normal:
-                    xmlWriter.WriteStartElement("CourseControl");
-=======
-                        if (!isScore)
-                            xmlWriter.WriteElementString("Sequence", XmlConvert.ToString(controlView.ordinal));
-                        else
-                            xmlWriter.WriteElementString("Sequence", XmlConvert.ToString(scoreSequence++));
->>>>>>> e1757f6f
-
-                        xmlWriter.WriteElementString("ControlCode", controlCodeMap[controlView.controlId]);
-
-                        if (!isScore) {
-                            xmlWriter.WriteElementString("LegLength", XmlConvert.ToString(Math.Round(distanceThisLeg)));
-                            distanceThisLeg = 0;
-                        }
-                        if (isScore) {
-                            int points = eventDB.GetCourseControl(controlView.courseControlId).points;
-                            if (points > 0)
-                                xmlWriter.WriteElementString("ScoreOPoints", XmlConvert.ToString(points));
-                        }
-
-                        xmlWriter.WriteEndElement();         // "CourseControl"
-                        break;
-
-                    // Intentionally skip crossing points.
-                }
-
-
-                if (controlView.legLength != null)
-                    distanceThisLeg += controlView.legLength[0];
-
-                if (isScore)
-                    ++controlViewIndex;
-                else
-                    controlViewIndex = courseView.GetNextControl(controlViewIndex);
-            }
-
-            xmlWriter.WriteEndElement();     // "CourseVariation"
-            xmlWriter.WriteEndElement();     // "Course"
-
-            return true;
-        }
-
-        // Return an exception map used to test exported XML files.
-        public static Dictionary<string, string> TestFileExceptionMap() {
-            Dictionary<string, string> exceptions = new Dictionary<string, string>();
-            exceptions[@"^    <Date>\d\d\d\d-\d\d-\d\d</Date>$"] = @"^    <Date>\d\d\d\d-\d\d-\d\d</Date>$";
-            exceptions[@"^    <Clock>\d\d\:\d\d</Clock>$"] = @"^    <Clock>\d\d\:\d\d</Clock>$";
-            return exceptions;
-        }
-
-    }
-}
+/* Copyright (c) 2006-2008, Peter Golde
+ * All rights reserved.
+ * 
+ * Redistribution and use in source and binary forms, with or without 
+ * modification, are permitted provided that the following conditions are 
+ * met:
+ * 
+ * 1. Redistributions of source code must retain the above copyright
+ * notice, this list of conditions and the following disclaimer.
+ * 
+ * 2. Redistributions in binary form must reproduce the above copyright
+ * notice, this list of conditions and the following disclaimer in the
+ * documentation and/or other materials provided with the distribution.
+ * 
+ * 3. Neither the name of Peter Golde, nor "Purple Pen", nor the names
+ * of its contributors may be used to endorse or promote products
+ * derived from this software without specific prior written permission.
+ * 
+ * THIS SOFTWARE IS PROVIDED BY THE COPYRIGHT HOLDERS AND
+ * CONTRIBUTORS "AS IS" AND ANY EXPRESS OR IMPLIED WARRANTIES,
+ * INCLUDING, BUT NOT LIMITED TO, THE IMPLIED WARRANTIES OF
+ * MERCHANTABILITY AND FITNESS FOR A PARTICULAR PURPOSE ARE
+ * DISCLAIMED. IN NO EVENT SHALL THE COPYRIGHT OWNER OR
+ * CONTRIBUTORS BE LIABLE FOR ANY DIRECT, INDIRECT, INCIDENTAL,
+ * SPECIAL, EXEMPLARY, OR CONSEQUENTIAL DAMAGES (INCLUDING,
+ * BUT NOT LIMITED TO, PROCUREMENT OF SUBSTITUTE GOODS OR
+ * SERVICES; LOSS OF USE, DATA, OR PROFITS; OR BUSINESS
+ * INTERRUPTION) HOWEVER CAUSED AND ON ANY THEORY OF LIABILITY,
+ * WHETHER IN CONTRACT, STRICT LIABILITY, OR TORT (INCLUDING
+ * NEGLIGENCE OR OTHERWISE) ARISING IN ANY WAY OUT OF THE
+ * USE OF THIS SOFTWARE, EVEN IF ADVISED OF THE POSSIBILITY
+ * OF SUCH DAMAGE.
+ */
+
+using System;
+using System.Collections.Generic;
+using System.Text;
+using System.Xml;
+using System.Diagnostics;
+using System.Drawing;
+
+namespace PurplePen
+{
+    class ExportXml
+    {
+        private XmlWriter xmlWriter;
+        private EventDB eventDB;
+        private RectangleF mapBounds;
+        private Dictionary<Id<ControlPoint>, string> controlCodeMap;
+
+        // Write the event out as a course data IOF XML format file to the given file.
+        public void WriteXml(string filename, EventDB eventDB, RectangleF mapBounds) 
+        {
+            this.eventDB = eventDB;
+            this.mapBounds = mapBounds;
+            controlCodeMap = new Dictionary<Id<ControlPoint>, string>();
+
+            // Create the XML writer.
+            XmlWriterSettings settings = new XmlWriterSettings();
+            settings.Indent = true;
+            xmlWriter = XmlWriter.Create(filename, settings);
+
+            // Write the root
+            xmlWriter.WriteStartElement("CourseData");
+
+            // Write the version.
+            xmlWriter.WriteStartElement("IOFVersion");
+            xmlWriter.WriteAttributeString("version", "2.0.3");
+            xmlWriter.WriteEndElement();
+
+            // Write the modification date.
+            WriteModificationDate(DateTime.Now);
+
+            // Write the map information.
+            WriteMapInfo();
+
+            // Write the start point information
+            WriteControls(ControlPointKind.Start, "StartPoint", "STA");
+
+            // Write the control information
+            WriteControls(ControlPointKind.Normal, "Control", "CTL");
+
+            // Write the end point information
+            WriteControls(ControlPointKind.Finish, "FinishPoint", "FIN");
+
+            // Write the course information.
+            WriteCourses();
+
+            // And done.
+            xmlWriter.WriteEndElement();
+            xmlWriter.Close();
+            eventDB = null;
+            xmlWriter = null;
+        }
+
+        private void WriteModificationDate(DateTime dateTime) {
+            xmlWriter.WriteStartElement("ModifyDate");
+
+            // Date
+            xmlWriter.WriteStartElement("Date");
+            xmlWriter.WriteString(dateTime.ToString("yyyy-MM-dd"));
+            xmlWriter.WriteEndElement();
+
+            // Time
+            xmlWriter.WriteStartElement("Clock");
+            xmlWriter.WriteString(dateTime.ToString("HH:mm"));
+            xmlWriter.WriteEndElement();
+
+            xmlWriter.WriteEndElement();
+        }
+
+        // Write the "Map" element and its information.
+        private void WriteMapInfo()
+        {
+            xmlWriter.WriteStartElement("Map");
+
+            xmlWriter.WriteElementString("Scale", XmlConvert.ToString(eventDB.GetEvent().mapScale));
+
+            xmlWriter.WriteStartElement("MapPosition");
+            xmlWriter.WriteAttributeString("x", Convert.ToString(Math.Round(mapBounds.Left, 2)));
+            xmlWriter.WriteAttributeString("y", Convert.ToString(Math.Round(mapBounds.Bottom, 2)));
+            xmlWriter.WriteEndElement();
+
+            xmlWriter.WriteEndElement();
+        }
+
+        // Writes information about all the controls in the event of a certain kind.
+        // The code prefix is used for controls without a code set (like start/finish)
+        private void WriteControls(ControlPointKind controlKind, string elementName, string codePrefix)
+        {
+            int emptyCodeSuffix = 1;
+
+            foreach (Id<ControlPoint> controlId in eventDB.AllControlPointIds) {
+                ControlPoint control = eventDB.GetControl(controlId);
+                if (control.kind == controlKind) {
+                    // Get the code. Synthesize a unique code if necessary.
+                    string code = control.code;
+                    if (string.IsNullOrEmpty(code))
+                        code = codePrefix + (emptyCodeSuffix++).ToString();
+
+                    // Record the controlid->code mapping for later use.
+                    controlCodeMap[controlId] = code;
+
+                    // Write the XML.
+                    xmlWriter.WriteStartElement(elementName);
+                    xmlWriter.WriteElementString(elementName + "Code", code);
+                    xmlWriter.WriteStartElement("MapPosition");
+                    xmlWriter.WriteAttributeString("x", Convert.ToString(Math.Round(control.location.X, 2)));
+                    xmlWriter.WriteAttributeString("y", Convert.ToString(Math.Round(control.location.Y, 2)));
+                    xmlWriter.WriteEndElement();
+                    xmlWriter.WriteEndElement();
+                }
+            }
+        }
+
+        private void WriteCourses()
+        {
+            // Sport Software requires that the courses be numbers started at 0.
+            int courseNumber = 0;
+            foreach (Id<Course> courseId in QueryEvent.SortedCourseIds(eventDB)) {
+                if (WriteCourse(courseId, courseNumber))
+                    ++courseNumber;
+            }
+        }
+
+        private bool WriteCourse(Id<Course> courseId, int courseNumber) {
+            // A course must have a start and a finish to be output.
+            if (!QueryEvent.HasStartControl(eventDB, courseId))
+                return false;
+            if (!QueryEvent.HasFinishControl(eventDB, courseId))
+                return false;
+
+            Course course = eventDB.GetCourse(courseId);
+            bool isScore = (course.kind == CourseKind.Score);
+            CourseView courseView = CourseView.CreateViewingCourseView(eventDB, new CourseDesignator(courseId));
+            float distanceThisLeg = 0;
+            int scoreSequence = 1;     // score courses need sequence #'s, even though there is no sequence.
+
+            xmlWriter.WriteStartElement("Course");
+            xmlWriter.WriteElementString("CourseName", course.name);
+            xmlWriter.WriteElementString("CourseId", XmlConvert.ToString(courseNumber));
+            xmlWriter.WriteStartElement("CourseVariation");
+            xmlWriter.WriteElementString("CourseVariationId", XmlConvert.ToString(0));
+            if (!isScore) {
+                xmlWriter.WriteElementString("CourseLength", XmlConvert.ToString(Math.Round(courseView.TotalLength / 100F) * 100F));   // round to nearest 100m
+                if (courseView.TotalClimb > 0)
+                    xmlWriter.WriteElementString("CourseClimb", XmlConvert.ToString(Math.Round(courseView.TotalClimb / 5, MidpointRounding.AwayFromZero) * 5.0));  // round to nearest 5m
+            }
+
+            // Go through the control views.
+            int controlViewIndex = 0;
+            while (controlViewIndex >= 0 && controlViewIndex < courseView.ControlViews.Count) {
+                CourseView.ControlView controlView = courseView.ControlViews[controlViewIndex];
+                ControlPointKind kind = eventDB.GetControl(controlView.controlId).kind;
+
+                switch (kind) {
+                case ControlPointKind.Start:
+                    xmlWriter.WriteElementString("StartPointCode", controlCodeMap[controlView.controlId]);
+                    break;
+
+                case ControlPointKind.Finish:
+                    xmlWriter.WriteElementString("FinishPointCode", controlCodeMap[controlView.controlId]);
+                    if (!isScore)
+                        xmlWriter.WriteElementString("DistanceToFinish", XmlConvert.ToString(Math.Round(distanceThisLeg)));
+                        distanceThisLeg = 0;
+                        break;
+
+	                case ControlPointKind.MapExchange:
+	                    Debug.Fail("UNDONE MAPEXCHANGE");
+	                    break;
+	
+                    case ControlPointKind.Normal:
+                        xmlWriter.WriteStartElement("CourseControl");
+
+                        if (!isScore)
+                            xmlWriter.WriteElementString("Sequence", XmlConvert.ToString(controlView.ordinal));
+                        else
+                            xmlWriter.WriteElementString("Sequence", XmlConvert.ToString(scoreSequence++));
+
+                        xmlWriter.WriteElementString("ControlCode", controlCodeMap[controlView.controlId]);
+
+                        if (!isScore) {
+                            xmlWriter.WriteElementString("LegLength", XmlConvert.ToString(Math.Round(distanceThisLeg)));
+                            distanceThisLeg = 0;
+                        }
+                        if (isScore) {
+                            int points = eventDB.GetCourseControl(controlView.courseControlId).points;
+                            if (points > 0)
+                                xmlWriter.WriteElementString("ScoreOPoints", XmlConvert.ToString(points));
+                        }
+
+                        xmlWriter.WriteEndElement();         // "CourseControl"
+                        break;
+
+                    // Intentionally skip crossing points.
+                }
+
+
+                if (controlView.legLength != null)
+                    distanceThisLeg += controlView.legLength[0];
+
+                if (isScore)
+                    ++controlViewIndex;
+                else
+                    controlViewIndex = courseView.GetNextControl(controlViewIndex);
+            }
+
+            xmlWriter.WriteEndElement();     // "CourseVariation"
+            xmlWriter.WriteEndElement();     // "Course"
+
+            return true;
+        }
+
+        // Return an exception map used to test exported XML files.
+        public static Dictionary<string, string> TestFileExceptionMap() {
+            Dictionary<string, string> exceptions = new Dictionary<string, string>();
+            exceptions[@"^    <Date>\d\d\d\d-\d\d-\d\d</Date>$"] = @"^    <Date>\d\d\d\d-\d\d-\d\d</Date>$";
+            exceptions[@"^    <Clock>\d\d\:\d\d</Clock>$"] = @"^    <Clock>\d\d\:\d\d</Clock>$";
+            return exceptions;
+        }
+
+    }
+}